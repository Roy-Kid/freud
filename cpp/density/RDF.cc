--- conflicted
+++ resolved
@@ -158,14 +158,7 @@
  */
 void RDF::reset()
 {
-<<<<<<< HEAD
     resetGeneral(m_nbins);
-=======
-    m_local_bin_counts.reset();
-    // reset the frame counter
-    m_frame_counter = 0;
-    m_reduce = true;
->>>>>>> 5f39bbdc
 }
 
 //! \internal
@@ -182,7 +175,6 @@
     assert(m_n_ref > 0);
     assert(n_p > 0);
 
-<<<<<<< HEAD
     float dr_inv = 1.0f / m_dr;
     float rminsq = m_rmin * m_rmin;
     float rmaxsq = m_rmax * m_rmax;
@@ -192,11 +184,6 @@
         vec3<float> delta = m_box.wrap(points[j] - ref);
 
         float rsq = dot(delta, delta);
-=======
-        size_t last_i(-1);
-        vec3<float> ref;
->>>>>>> 5f39bbdc
-
         if (rsq < rmaxsq && rsq > rminsq)
         {
             float r = sqrtf(rsq);
