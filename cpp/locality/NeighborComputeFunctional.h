#ifndef NEIGHBOR_COMPUTE_FUNCTIONAL_H
#define NEIGHBOR_COMPUTE_FUNCTIONAL_H

#include <memory>
#include <tbb/tbb.h>

#include "AABBQuery.h"
#include "Index1D.h"
#include "NeighborList.h"
#include "NeighborQuery.h"

/*! \file NeighborComputeFunctional.h
    \brief Implements logic for looping over NeughborQuery
*/

namespace freud { namespace locality {
<<<<<<< HEAD

//! Abstract class for generating appropriate iterator of neighbors per point.
class NeighborIterator 
{
public:
    NeighborIterator () {}
    virtual ~NeighborIterator() {}

    //! Abstract class for iterator of neighbors per point.
    class PerPointIterator
    {
    public:
        PerPointIterator() {}
        virtual ~PerPointIterator() {}

        //! Get the next NeighborBond
        virtual NeighborBond next() = 0;

        //! End of iteration
        virtual bool end() const = 0;
    };

    // Get the iterator of the neighbors of given point_index.
    virtual std::shared_ptr<PerPointIterator> queryPerPoint(size_t point_index) = 0;
};

//! NeighborIterator for NeighborList
class NeighborListNeighborIterator : public NeighborIterator
{
public:
    NeighborListNeighborIterator(const NeighborList * nlist):
        m_nlist(nlist) {}

    ~NeighborListNeighborIterator() {}

    //! PerPointIterator for NeighborList
    class NeighborListPerPointIterator : public PerPointIterator
    {
    public:
        NeighborListPerPointIterator(const NeighborList* nlist, size_t point_index):
            m_nlist(nlist), m_point_index(point_index)
            {
                m_current_index = m_nlist->find_first_index(point_index);
                m_returned_point_index = m_nlist->getNeighbors()[2 * m_current_index];
                at_end = m_current_index == m_nlist->getNumBonds();
            } 
        
        ~NeighborListPerPointIterator() {}

        virtual NeighborBond next()
        {
            if(m_current_index == m_nlist->getNumBonds())
            {
                at_end = true;
                return NeighborBond();
            }

            NeighborBond nb = NeighborBond(m_nlist->getNeighbors()[2 * m_current_index],
                                           m_nlist->getNeighbors()[2 * m_current_index + 1], 
                                           m_nlist->getDistances()[m_current_index],
                                           m_nlist->getWeights()[m_current_index]);
            ++m_current_index;
            m_returned_point_index = nb.id;
            return nb;
        }

        virtual bool end() const
        {
            return (m_returned_point_index != m_point_index) || at_end;
        }

    private:
        const NeighborList* m_nlist;
        size_t m_current_index;
        size_t m_returned_point_index;
        size_t m_point_index;
        bool at_end;
    };

    virtual std::shared_ptr<PerPointIterator> queryPerPoint(size_t point_index)
    {
        return std::make_shared<NeighborListPerPointIterator>(m_nlist, point_index);
    }

private:
    const NeighborList * m_nlist;
};

//! NeighborIterator for NeighborQuery
class NeighborQueryNeighborIterator : public NeighborIterator
{
public:
    NeighborQueryNeighborIterator(const NeighborQuery* nq, const vec3<float> *points, unsigned int N, QueryArgs qargs)
    {
        m_qargs = qargs;
        if(qargs.exclude_ii && (qargs.mode == QueryArgs::QueryType::nearest))
        {
            ++m_qargs.nn;
        }

        // check if ref_points is a pointer to a RawPoints object
        // dynamic_cast will fail if ref_points is not actually pointing to RawPoints
        // and return a null pointer. Then, the assignment operator will return
        // a null pointer, making the condition in the if statement to be false.
        // This is a typical C++ way of checking the type of a polymorphic class
        // using pointers and casting.
        if (const RawPoints* rp = dynamic_cast<const RawPoints*>(nq))
        {
            // if nq is RawPoints, build a NeighborQuery
            m_abq = std::make_shared<AABBQuery>(nq->getBox(), nq->getRefPoints(),
                                              nq->getNRef());
            m_nqiter = m_abq->queryWithArgs(points, N, m_qargs);
        }
        else
        {
            m_nqiter = nq->queryWithArgs(points, N, m_qargs);
        }
    }

    ~NeighborQueryNeighborIterator() {}

    //! PerPointIterator for NeighborQuery
    class NeighborQueryPerPointIterator : public PerPointIterator
    {
    public:
        NeighborQueryPerPointIterator(std::shared_ptr<NeighborQueryIterator> nqiter, size_t point_index, bool exclude_ii):
        m_nqiter(nqiter), m_point_index(point_index), m_exclude_ii(exclude_ii) {}

        ~NeighborQueryPerPointIterator() {}

        virtual NeighborBond next()
        {
            NeighborBond nb = m_nqiter->next();
            nb.id = m_point_index;
            if (!m_exclude_ii || m_point_index != nb.ref_id)
            {
                return nb;
            }
            else 
            {
                nb = m_nqiter->next();
                nb.id = m_point_index;
                return nb;
            }
        }

        virtual bool end() const
        {
            return m_nqiter->end();
        }
    private:
        std::shared_ptr<NeighborQueryIterator> m_nqiter;
        size_t m_point_index;
        bool m_exclude_ii;
    };

    virtual std::shared_ptr<PerPointIterator> queryPerPoint(size_t point_index)
    {
        std::shared_ptr<NeighborQueryIterator> iter = m_nqiter->query(point_index);
        return std::make_shared<NeighborQueryPerPointIterator>(iter, point_index, m_qargs.exclude_ii);
    }

private:
    std::shared_ptr<AABBQuery> m_abq;
    std::shared_ptr<NeighborQueryIterator> m_nqiter;
    QueryArgs m_qargs;
};


=======
>>>>>>> 58f9e4a7
//! Wrapper for for-loop to allow the execution in parallel or not.
/*! \param parallel If true, run body in parallel.
    \param begin Beginning index.
    \param end Ending index.
    \param body An object
           with operator(size_t begin, size_t end).
*/
template<typename Body> void forLoopWrapper(size_t begin, size_t end, const Body& body, bool parallel)
{
    if (parallel)
    {
        tbb::parallel_for(tbb::blocked_range<size_t>(begin, end),
                          [&body](const tbb::blocked_range<size_t>& r) { body(r.begin(), r.end()); });
    }
    else
    {
        body(begin, end);
    }
}

<<<<<<< HEAD
//! Appropriately generate NeighborIterator
=======
//! Wrapper iterating over NeighborQuery or NeighborList
>>>>>>> 58f9e4a7
/*! \param ref_points NeighborQuery object to iterate over
    \param points Points
    \param Np Number of points
    \param qargs Query arguments
<<<<<<< HEAD
    \param nlist Neighbor List. If not NULL, generate an iterator based on it.
        Otherwise, use ref_points appropriately with given qargs.
*/
std::shared_ptr<NeighborIterator> getNeighborIterator(
    const NeighborQuery* ref_points, const vec3<float>* points, unsigned int Np,
    QueryArgs qargs, const NeighborList* nlist);

//! Wrapper iterating looping over NeighborQuery or NeighborList
=======
    \param nlist Neighbor List. If not NULL, loop over it. Otherwise, use ref_points
           appropriately with given qargs.
    \param cf An object with
           operator(size_t ref_point_index, size_t point_index,
               float distance, float weight) as input.
*/
template<typename ComputePairType>
void loopOverNeighbors(const NeighborQuery* ref_points, const vec3<float>* points, unsigned int Np,
                       QueryArgs qargs, const NeighborList* nlist, const ComputePairType& cf,
                       bool parallel = true)
{
    // check if nlist exists
    if (nlist != NULL)
    {
        // if nlist exists, loop over it in parallel.
        loopOverNeighborList(nlist, cf, parallel);
    }
    else
    {
        loopOverNeighborQuery(ref_points, points, Np, qargs, cf, parallel);
    }
}

//! Wrapper looping over NeighborList in parallel.
/*! \param nlist Neighbor List to loop over.
    \param cf An object with
           operator(size_t ref_point_index, size_t point_index,
               float distance, float weight) as input.
*/
template<typename ComputePairType>
void loopOverNeighborList(const NeighborList* nlist, const ComputePairType& cf, bool parallel)
{
    const size_t* neighbor_list(nlist->getNeighbors());
    size_t n_bonds = nlist->getNumBonds();
    const float* neighbor_distances = nlist->getDistances();
    const float* neighbor_weights = nlist->getWeights();
    forLoopWrapper(0, n_bonds, [=](size_t begin, size_t end) {
        for (size_t bond = begin; bond != end; ++bond)
        {
            size_t i(neighbor_list[2 * bond]);
            size_t j(neighbor_list[2 * bond + 1]);
            cf(i, j, neighbor_distances[bond], neighbor_weights[bond]);
        }
    }, parallel);
}

//! Wrapper looping over NeighborQuery in parallel
>>>>>>> 58f9e4a7
/*! \param ref_points NeighborQuery object to iterate over
    \param points Points
    \param Np Number of points
    \param qargs Query arguments
<<<<<<< HEAD
    \param nlist Neighbor List. If not NULL, loop over it. Otherwise, use ref_points
           appropriately with given qargs.
    \param cf An object with
           operator(size_t point_index, std::shared_ptr<NeighborIterator>) as input.
           It should implement iteration logic over the iterator.
*/
template<typename ComputePairType>
void loopOverNeighborsIterator(const NeighborQuery* ref_points, const vec3<float>* points, unsigned int Np,
                            QueryArgs qargs, const NeighborList* nlist, 
                            const ComputePairType& cf, bool parallel = true)
{
    std::shared_ptr<NeighborIterator> niter = getNeighborIterator(ref_points, points, Np, qargs, nlist);
    forLoopWrapper(0, Np, [=](size_t begin, size_t end) {
        for (size_t i = begin; i != end; ++i)
        {
            auto ppiter = niter->queryPerPoint(i);
            cf(i, ppiter);
=======
    \param cf An object with
           operator(size_t ref_point_index, size_t point_index,
               float distance, float weight) as input.
*/
template<typename ComputePairType>
void loopOverNeighborQuery(const NeighborQuery* ref_points, const vec3<float>* points,
                           unsigned int Np, QueryArgs qargs, const ComputePairType& cf, bool parallel)
{
    // if nlist does not exist, check if ref_points is an actual NeighborQuery
    std::shared_ptr<NeighborQueryIterator> iter;
    std::shared_ptr<AABBQuery> abq;
    // check if ref_points is a pointer to a RawPoints object
    // dynamic_cast will fail if ref_points is not actually pointing to RawPoints
    // and return a null pointer. Then, the assignment operator will return
    // a null pointer, making the condition in the if statement to be false.
    // This is a typical C++ way of checking the type of a polymorphic class
    // using pointers and casting.
    if (const RawPoints* rp = dynamic_cast<const RawPoints*>(ref_points))
    {
        // if ref_points is RawPoints, build a NeighborQuery
        abq = std::make_shared<AABBQuery>(ref_points->getBox(), ref_points->getRefPoints(),
                                          ref_points->getNRef());
        iter = abq->queryWithArgs(points, Np, qargs);
    }
    else
    {
        iter = ref_points->queryWithArgs(points, Np, qargs);
    }

    // iterate over the query object in parallel
    forLoopWrapper(0, Np, [&iter, &qargs, &cf](size_t begin, size_t end) {
        NeighborBond np;
        for (size_t i = begin; i != end; ++i)
        {
            std::shared_ptr<NeighborQueryIterator> it = iter->query(i);
            np = it->next();
            while (!it->end())
            {
                //! Warning! If qargs.exclude_ii is true, NeighborBond with same indices
                // will not be considered regardless of ref_points and points
                // being same set of points
                if (!qargs.exclude_ii || i != np.ref_id)
                {
                    cf(np.ref_id, i, np.distance, np.weight);
                }
                np = it->next();
            }
>>>>>>> 58f9e4a7
        }
    }, parallel);
}

<<<<<<< HEAD
//! Wrapper iterating looping over NeighborQuery or NeighborList
=======
// This function does not work for now since ref_point point orders are different
// for NeighborList and NeighborQuery.query().
//! Wrapper looping over NeighborQuery or NeighborList
>>>>>>> 58f9e4a7
/*! \param ref_points NeighborQuery object to iterate over
    \param points Points
    \param Np Number of points
    \param qargs Query arguments
    \param nlist Neighbor List. If not NULL, loop over it. Otherwise, use ref_points
           appropriately with given qargs.
    \param cf An object with
           operator(size_t ref_point_index, size_t point_index,
               float distance, float weight) as input.
*/
<<<<<<< HEAD
template<typename ComputePairType>
void loopOverNeighbors(const NeighborQuery* ref_points, const vec3<float>* points, unsigned int Np,
                       QueryArgs qargs, const NeighborList* nlist, const ComputePairType& cf,
                       bool parallel = true)
=======
template<typename ComputePairType, typename PreprocessType, typename PostprocessType>
void loopOverNeighborsPoint(const NeighborQuery* ref_points, const vec3<float>* points, unsigned int Np,
                            QueryArgs qargs, const NeighborList* nlist, const ComputePairType& cf,
                            const PreprocessType& pre, const PostprocessType& post, bool parallel = true)
>>>>>>> 58f9e4a7
{
    // check if nlist exists
    if (nlist != NULL)
    {
        // if nlist exists, loop over it in parallel.
<<<<<<< HEAD
        loopOverNeighborList(nlist, cf, parallel);
    }
    else
    {
        loopOverNeighborQuery(ref_points, points, Np, qargs, cf, parallel);
    }
}

//! Wrapper iterating looping over NeighborList in parallel.
/*! \param nlist Neighbor List to loop over.
    \param cf An object with
           operator(size_t ref_point_index, size_t point_index,
               float distance, float weight) as input.
*/
template<typename ComputePairType>
void loopOverNeighborList(const NeighborList* nlist, const ComputePairType& cf, bool parallel)
=======
        loopOverNeighborListPoint(nlist, Np, cf, pre, post, parallel);
    }
    else
    {
        loopOverNeighborQueryPoint(ref_points, points, Np, qargs, cf, pre, post, parallel);
    }
}

// This function does not work for now since ref_point point orders are different
// for NeighborList and NeighborQuery.query().
//! Wrapper looping over NeighborList per ref_point in parallel.
/*! \param nlist NeighborList to loop over.
    \param cf A void function that takes
           (ref_point_index, point_index, distance, weight) as input.
*/
template<typename ComputePairType, typename PreprocessType, typename PostprocessType>
void loopOverNeighborListPoint(const NeighborList* nlist, unsigned int Np, const ComputePairType& cf,
                               const PreprocessType& pre, const PostprocessType& post, bool parallel)
>>>>>>> 58f9e4a7
{
    const size_t* neighbor_list(nlist->getNeighbors());
    size_t n_bonds = nlist->getNumBonds();
    const float* neighbor_distances = nlist->getDistances();
    const float* neighbor_weights = nlist->getWeights();
<<<<<<< HEAD
    forLoopWrapper(0, n_bonds, [=](size_t begin, size_t end) {
        for (size_t bond = begin; bond != end; ++bond)
=======
    forLoopWrapper(0, Np, [=](size_t begin, size_t end) {
        size_t bond(nlist->find_first_index(begin));
        for (size_t i = begin; i != end; ++i)
>>>>>>> 58f9e4a7
        {
            size_t i(neighbor_list[2 * bond]);
            size_t j(neighbor_list[2 * bond + 1]);
            cf(i, j, neighbor_distances[bond], neighbor_weights[bond]);
        }
    }, parallel);
}

<<<<<<< HEAD
//! Wrapper iterating looping over NeighborQuery
=======
// This function does not work for now since ref_point point orders are different
// for NeighborList and NeighborQuery.query().
//! Wrapper looping over NeighborQuery
>>>>>>> 58f9e4a7
/*! \param ref_points NeighborQuery object to iterate over
    \param points Points
    \param Np Number of points
    \param qargs Query arguments
    \param cf An object with
           operator(size_t ref_point_index, size_t point_index,
               float distance, float weight) as input.
*/
<<<<<<< HEAD
template<typename ComputePairType>
void loopOverNeighborQuery(const NeighborQuery* ref_points, const vec3<float>* points,
                           unsigned int Np, QueryArgs qargs, const ComputePairType& cf, bool parallel)
=======
template<typename ComputePairType, typename PreprocessType, typename PostprocessType>
void loopOverNeighborQueryPoint(const NeighborQuery* ref_points, const vec3<float>* points, unsigned int Np,
                                QueryArgs qargs, const ComputePairType& cf, const PreprocessType& pre,
                                const PostprocessType& post, bool parallel)
>>>>>>> 58f9e4a7
{
    if(qargs.exclude_ii && (qargs.mode == QueryArgs::QueryType::nearest))
    {
        ++qargs.nn;
    }
    // if nlist does not exist, check if ref_points is an actual NeighborQuery
    std::shared_ptr<NeighborQueryIterator> iter;
    std::shared_ptr<AABBQuery> abq;
    // check if ref_points is a pointer to a RawPoints object
    // dynamic_cast will fail if ref_points is not actually pointing to RawPoints
    // and return a null pointer. Then, the assignment operator will return
    // a null pointer, making the condition in the if statement to be false.
    // This is a typical C++ way of checking the type of a polymorphic class
    // using pointers and casting.
    if (const RawPoints* rp = dynamic_cast<const RawPoints*>(ref_points))
    {
        // if ref_points is RawPoints, build a NeighborQuery
        abq = std::make_shared<AABBQuery>(ref_points->getBox(), ref_points->getRefPoints(),
                                          ref_points->getNRef());
        iter = abq->queryWithArgs(points, Np, qargs);
    }
    else
    {
        iter = ref_points->queryWithArgs(points, Np, qargs);
    }

    // iterate over the query object in parallel
<<<<<<< HEAD
    forLoopWrapper(0, Np, [&iter, &qargs, &cf](size_t begin, size_t end) {
=======
    forLoopWrapper(0, Np, [&iter, &qargs, &cf, &pre, &post](size_t begin, size_t end) {
>>>>>>> 58f9e4a7
        NeighborBond np;
        for (size_t i = begin; i != end; ++i)
        {
            std::shared_ptr<NeighborQueryIterator> it = iter->query(i);
            np = it->next();
            while (!it->end())
            {
                //! Warning! If qargs.exclude_ii is true, NeighborBond with same indices
                // will not be considered regardless of ref_points and points
                // being same set of points
                if (!qargs.exclude_ii || i != np.ref_id)
                {
<<<<<<< HEAD
                    cf(np.ref_id, i, np.distance, np.weight);
=======
                    // TODO when Voronoi gets incorporated in NeighborQuery infrastructure
                    // weight set to 1 for now
                    cf(np.ref_id, i, np.distance, np.weight, &data);
>>>>>>> 58f9e4a7
                }
                np = it->next();
            }
        }
    }, parallel);
}

}; }; // end namespace freud::locality

#endif<|MERGE_RESOLUTION|>--- conflicted
+++ resolved
@@ -14,7 +14,6 @@
 */
 
 namespace freud { namespace locality {
-<<<<<<< HEAD
 
 //! Abstract class for generating appropriate iterator of neighbors per point.
 class NeighborIterator 
@@ -184,8 +183,6 @@
 };
 
 
-=======
->>>>>>> 58f9e4a7
 //! Wrapper for for-loop to allow the execution in parallel or not.
 /*! \param parallel If true, run body in parallel.
     \param begin Beginning index.
@@ -206,16 +203,11 @@
     }
 }
 
-<<<<<<< HEAD
 //! Appropriately generate NeighborIterator
-=======
-//! Wrapper iterating over NeighborQuery or NeighborList
->>>>>>> 58f9e4a7
 /*! \param ref_points NeighborQuery object to iterate over
     \param points Points
     \param Np Number of points
     \param qargs Query arguments
-<<<<<<< HEAD
     \param nlist Neighbor List. If not NULL, generate an iterator based on it.
         Otherwise, use ref_points appropriately with given qargs.
 */
@@ -224,7 +216,36 @@
     QueryArgs qargs, const NeighborList* nlist);
 
 //! Wrapper iterating looping over NeighborQuery or NeighborList
-=======
+/*! \param ref_points NeighborQuery object to iterate over
+    \param points Points
+    \param Np Number of points
+    \param qargs Query arguments
+    \param nlist Neighbor List. If not NULL, loop over it. Otherwise, use ref_points
+           appropriately with given qargs.
+    \param cf An object with
+           operator(size_t point_index, std::shared_ptr<NeighborIterator>) as input.
+           It should implement iteration logic over the iterator.
+*/
+template<typename ComputePairType>
+void loopOverNeighborsIterator(const NeighborQuery* ref_points, const vec3<float>* points, unsigned int Np,
+                            QueryArgs qargs, const NeighborList* nlist, 
+                            const ComputePairType& cf, bool parallel = true)
+{
+    std::shared_ptr<NeighborIterator> niter = getNeighborIterator(ref_points, points, Np, qargs, nlist);
+    forLoopWrapper(0, Np, [=](size_t begin, size_t end) {
+        for (size_t i = begin; i != end; ++i)
+        {
+            auto ppiter = niter->queryPerPoint(i);
+            cf(i, ppiter);
+        }
+    }, parallel);
+}
+
+//! Wrapper iterating looping over NeighborQuery or NeighborList
+/*! \param ref_points NeighborQuery object to iterate over
+    \param points Points
+    \param Np Number of points
+    \param qargs Query arguments
     \param nlist Neighbor List. If not NULL, loop over it. Otherwise, use ref_points
            appropriately with given qargs.
     \param cf An object with
@@ -272,30 +293,10 @@
 }
 
 //! Wrapper looping over NeighborQuery in parallel
->>>>>>> 58f9e4a7
 /*! \param ref_points NeighborQuery object to iterate over
     \param points Points
     \param Np Number of points
     \param qargs Query arguments
-<<<<<<< HEAD
-    \param nlist Neighbor List. If not NULL, loop over it. Otherwise, use ref_points
-           appropriately with given qargs.
-    \param cf An object with
-           operator(size_t point_index, std::shared_ptr<NeighborIterator>) as input.
-           It should implement iteration logic over the iterator.
-*/
-template<typename ComputePairType>
-void loopOverNeighborsIterator(const NeighborQuery* ref_points, const vec3<float>* points, unsigned int Np,
-                            QueryArgs qargs, const NeighborList* nlist, 
-                            const ComputePairType& cf, bool parallel = true)
-{
-    std::shared_ptr<NeighborIterator> niter = getNeighborIterator(ref_points, points, Np, qargs, nlist);
-    forLoopWrapper(0, Np, [=](size_t begin, size_t end) {
-        for (size_t i = begin; i != end; ++i)
-        {
-            auto ppiter = niter->queryPerPoint(i);
-            cf(i, ppiter);
-=======
     \param cf An object with
            operator(size_t ref_point_index, size_t point_index,
                float distance, float weight) as input.
@@ -304,6 +305,10 @@
 void loopOverNeighborQuery(const NeighborQuery* ref_points, const vec3<float>* points,
                            unsigned int Np, QueryArgs qargs, const ComputePairType& cf, bool parallel)
 {
+    if(qargs.exclude_ii && (qargs.mode == QueryArgs::QueryType::nearest))
+    {
+        ++qargs.nn;
+    }
     // if nlist does not exist, check if ref_points is an actual NeighborQuery
     std::shared_ptr<NeighborQueryIterator> iter;
     std::shared_ptr<AABBQuery> abq;
@@ -343,185 +348,10 @@
                 }
                 np = it->next();
             }
->>>>>>> 58f9e4a7
         }
     }, parallel);
 }
 
-<<<<<<< HEAD
-//! Wrapper iterating looping over NeighborQuery or NeighborList
-=======
-// This function does not work for now since ref_point point orders are different
-// for NeighborList and NeighborQuery.query().
-//! Wrapper looping over NeighborQuery or NeighborList
->>>>>>> 58f9e4a7
-/*! \param ref_points NeighborQuery object to iterate over
-    \param points Points
-    \param Np Number of points
-    \param qargs Query arguments
-    \param nlist Neighbor List. If not NULL, loop over it. Otherwise, use ref_points
-           appropriately with given qargs.
-    \param cf An object with
-           operator(size_t ref_point_index, size_t point_index,
-               float distance, float weight) as input.
-*/
-<<<<<<< HEAD
-template<typename ComputePairType>
-void loopOverNeighbors(const NeighborQuery* ref_points, const vec3<float>* points, unsigned int Np,
-                       QueryArgs qargs, const NeighborList* nlist, const ComputePairType& cf,
-                       bool parallel = true)
-=======
-template<typename ComputePairType, typename PreprocessType, typename PostprocessType>
-void loopOverNeighborsPoint(const NeighborQuery* ref_points, const vec3<float>* points, unsigned int Np,
-                            QueryArgs qargs, const NeighborList* nlist, const ComputePairType& cf,
-                            const PreprocessType& pre, const PostprocessType& post, bool parallel = true)
->>>>>>> 58f9e4a7
-{
-    // check if nlist exists
-    if (nlist != NULL)
-    {
-        // if nlist exists, loop over it in parallel.
-<<<<<<< HEAD
-        loopOverNeighborList(nlist, cf, parallel);
-    }
-    else
-    {
-        loopOverNeighborQuery(ref_points, points, Np, qargs, cf, parallel);
-    }
-}
-
-//! Wrapper iterating looping over NeighborList in parallel.
-/*! \param nlist Neighbor List to loop over.
-    \param cf An object with
-           operator(size_t ref_point_index, size_t point_index,
-               float distance, float weight) as input.
-*/
-template<typename ComputePairType>
-void loopOverNeighborList(const NeighborList* nlist, const ComputePairType& cf, bool parallel)
-=======
-        loopOverNeighborListPoint(nlist, Np, cf, pre, post, parallel);
-    }
-    else
-    {
-        loopOverNeighborQueryPoint(ref_points, points, Np, qargs, cf, pre, post, parallel);
-    }
-}
-
-// This function does not work for now since ref_point point orders are different
-// for NeighborList and NeighborQuery.query().
-//! Wrapper looping over NeighborList per ref_point in parallel.
-/*! \param nlist NeighborList to loop over.
-    \param cf A void function that takes
-           (ref_point_index, point_index, distance, weight) as input.
-*/
-template<typename ComputePairType, typename PreprocessType, typename PostprocessType>
-void loopOverNeighborListPoint(const NeighborList* nlist, unsigned int Np, const ComputePairType& cf,
-                               const PreprocessType& pre, const PostprocessType& post, bool parallel)
->>>>>>> 58f9e4a7
-{
-    const size_t* neighbor_list(nlist->getNeighbors());
-    size_t n_bonds = nlist->getNumBonds();
-    const float* neighbor_distances = nlist->getDistances();
-    const float* neighbor_weights = nlist->getWeights();
-<<<<<<< HEAD
-    forLoopWrapper(0, n_bonds, [=](size_t begin, size_t end) {
-        for (size_t bond = begin; bond != end; ++bond)
-=======
-    forLoopWrapper(0, Np, [=](size_t begin, size_t end) {
-        size_t bond(nlist->find_first_index(begin));
-        for (size_t i = begin; i != end; ++i)
->>>>>>> 58f9e4a7
-        {
-            size_t i(neighbor_list[2 * bond]);
-            size_t j(neighbor_list[2 * bond + 1]);
-            cf(i, j, neighbor_distances[bond], neighbor_weights[bond]);
-        }
-    }, parallel);
-}
-
-<<<<<<< HEAD
-//! Wrapper iterating looping over NeighborQuery
-=======
-// This function does not work for now since ref_point point orders are different
-// for NeighborList and NeighborQuery.query().
-//! Wrapper looping over NeighborQuery
->>>>>>> 58f9e4a7
-/*! \param ref_points NeighborQuery object to iterate over
-    \param points Points
-    \param Np Number of points
-    \param qargs Query arguments
-    \param cf An object with
-           operator(size_t ref_point_index, size_t point_index,
-               float distance, float weight) as input.
-*/
-<<<<<<< HEAD
-template<typename ComputePairType>
-void loopOverNeighborQuery(const NeighborQuery* ref_points, const vec3<float>* points,
-                           unsigned int Np, QueryArgs qargs, const ComputePairType& cf, bool parallel)
-=======
-template<typename ComputePairType, typename PreprocessType, typename PostprocessType>
-void loopOverNeighborQueryPoint(const NeighborQuery* ref_points, const vec3<float>* points, unsigned int Np,
-                                QueryArgs qargs, const ComputePairType& cf, const PreprocessType& pre,
-                                const PostprocessType& post, bool parallel)
->>>>>>> 58f9e4a7
-{
-    if(qargs.exclude_ii && (qargs.mode == QueryArgs::QueryType::nearest))
-    {
-        ++qargs.nn;
-    }
-    // if nlist does not exist, check if ref_points is an actual NeighborQuery
-    std::shared_ptr<NeighborQueryIterator> iter;
-    std::shared_ptr<AABBQuery> abq;
-    // check if ref_points is a pointer to a RawPoints object
-    // dynamic_cast will fail if ref_points is not actually pointing to RawPoints
-    // and return a null pointer. Then, the assignment operator will return
-    // a null pointer, making the condition in the if statement to be false.
-    // This is a typical C++ way of checking the type of a polymorphic class
-    // using pointers and casting.
-    if (const RawPoints* rp = dynamic_cast<const RawPoints*>(ref_points))
-    {
-        // if ref_points is RawPoints, build a NeighborQuery
-        abq = std::make_shared<AABBQuery>(ref_points->getBox(), ref_points->getRefPoints(),
-                                          ref_points->getNRef());
-        iter = abq->queryWithArgs(points, Np, qargs);
-    }
-    else
-    {
-        iter = ref_points->queryWithArgs(points, Np, qargs);
-    }
-
-    // iterate over the query object in parallel
-<<<<<<< HEAD
-    forLoopWrapper(0, Np, [&iter, &qargs, &cf](size_t begin, size_t end) {
-=======
-    forLoopWrapper(0, Np, [&iter, &qargs, &cf, &pre, &post](size_t begin, size_t end) {
->>>>>>> 58f9e4a7
-        NeighborBond np;
-        for (size_t i = begin; i != end; ++i)
-        {
-            std::shared_ptr<NeighborQueryIterator> it = iter->query(i);
-            np = it->next();
-            while (!it->end())
-            {
-                //! Warning! If qargs.exclude_ii is true, NeighborBond with same indices
-                // will not be considered regardless of ref_points and points
-                // being same set of points
-                if (!qargs.exclude_ii || i != np.ref_id)
-                {
-<<<<<<< HEAD
-                    cf(np.ref_id, i, np.distance, np.weight);
-=======
-                    // TODO when Voronoi gets incorporated in NeighborQuery infrastructure
-                    // weight set to 1 for now
-                    cf(np.ref_id, i, np.distance, np.weight, &data);
->>>>>>> 58f9e4a7
-                }
-                np = it->next();
-            }
-        }
-    }, parallel);
-}
-
 }; }; // end namespace freud::locality
 
 #endif