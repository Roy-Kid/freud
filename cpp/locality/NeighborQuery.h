--- conflicted
+++ resolved
@@ -49,16 +49,9 @@
  */
 struct QueryArgs
 {
-<<<<<<< HEAD
-    //! Default constructor.
-    /*! We set default values for all parameters here.
-     */
-    QueryArgs()
-        : mode(DEFAULT_MODE), num_neighbors(DEFAULT_NUM_NEIGHBORS), r_max(DEFAULT_R_MAX),
-          r_min(DEFAULT_R_MIN), r_guess(DEFAULT_R_GUESS), scale(DEFAULT_SCALE), exclude_ii(DEFAULT_EXCLUDE_II)
-    {}
-
-    //! Constructor
+    QueryArgs() = default;
+
+   //! Constructor
     QueryArgs(QueryType mode, unsigned int num_neighbors, float r_max, float r_min, float r_guess,
               float scale, bool exclude_ii)
         : mode(mode), num_neighbors(num_neighbors), r_max(r_max), r_min(r_min), r_guess(r_guess),
@@ -71,18 +64,6 @@
         return QueryArgs(QueryType::ball, DEFAULT_NUM_NEIGHBORS, r_max, r_min, DEFAULT_R_GUESS, DEFAULT_SCALE,
                          exclude_ii);
     }
-
-    QueryType mode;             //! Whether to perform a ball or k-nearest neighbor query.
-    unsigned int num_neighbors; //! The number of nearest neighbors to find.
-    float r_max;                //! The cutoff distance within which to find neighbors.
-    float r_min;                //! The minimum distance beyond which to find neighbors.
-    float r_guess; //! The initial distance for finding neighbors, used by some algorithms to initialize a
-                   //! number of neighbors query.
-    float scale; //! The scale factor to use when performing repeated ball queries to find a specified number
-                 //! of nearest neighbors.
-    bool exclude_ii; //! If true, exclude self-neighbors.
-=======
-    QueryArgs() = default;
 
     QueryType mode {DEFAULT_MODE}; //! Whether to perform a ball or k-nearest neighbor query.
     unsigned int num_neighbors {DEFAULT_NUM_NEIGHBORS}; //! The number of nearest neighbors to find.
@@ -93,7 +74,6 @@
     float scale {DEFAULT_SCALE};          //! The scale factor to use when performing repeated ball queries
                                           //! to find a specified number of nearest neighbors.
     bool exclude_ii {DEFAULT_EXCLUDE_II}; //! If true, exclude self-neighbors.
->>>>>>> ba7dd043
 };
 
 // Forward declare the iterators
