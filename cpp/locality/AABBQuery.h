// Copyright (c) 2010-2019 The Regents of the University of Michigan
// This file is from the freud project, released under the BSD 3-Clause License.

#ifndef AABBQUERY_H
#define AABBQUERY_H

#include <map>
#include <memory>
#include <vector>

#include "AABBTree.h"
#include "Box.h"
#include "NeighborQuery.h"

/*! \file AABBQuery.h
    \brief Build an AABB tree from points and query it for neighbors.
 * A bounding volume hierarchy (BVH) tree is a binary search tree. It is
 * constructed from axis-aligned bounding boxes (AABBs). The AABB for a node in
 * the tree encloses all child AABBs. A leaf AABB holds multiple particles. The
 * tree is constructed in a balanced way using a heuristic to minimize AABB
 * volume. We build one tree per particle type, and use point AABBs for the
 * particles. The neighbor list is built by traversing down the tree with an
 * AABB that encloses the pairwise cutoff for the particle. Periodic boundaries
 * are treated by translating the query AABB by all possible image vectors,
 * many of which are trivially rejected for not intersecting the root node.
 */

namespace freud { namespace locality {

class AABBQuery : public NeighborQuery
{
public:
    //! Constructs the compute
    AABBQuery();

    //! New-style constructor.
    AABBQuery(const box::Box& box, const vec3<float>* ref_points, unsigned int Nref);

    //! Destructor
    ~AABBQuery();

    //! Perform a query based on a set of query parameters.
    /*! Given a QueryArgs object and a set of points to perform a query
     *  with, this function will dispatch the query to the appropriate
     *  querying function. We override the parent function to support
     *  calling the `query` method with the correct signature.
     *
     *  This function should just be called query, but Cython's function
     *  overloading abilities seem buggy at best, so it's easiest to just
     *  rename the function.
     */
    virtual std::shared_ptr<NeighborQueryIterator> queryWithArgs(const vec3<float>* points, unsigned int N,
                                                                 QueryArgs args)
    {
<<<<<<< HEAD
    public:
        //! Constructs the compute
        AABBQuery();

        //! New-style constructor.
        AABBQuery(const box::Box &box, const vec3<float> *ref_points, unsigned int Nref);

        //! Destructor
        ~AABBQuery();

        //! Perform a query based on a set of query parameters.
        /*! Given a QueryArgs object and a set of points to perform a query
         *  with, this function will dispatch the query to the appropriate
         *  querying function. We override the parent function to support
         *  calling the `query` method with the correct signature.
         *
         *  This function should just be called query, but Cython's function
         *  overloading abilities seem buggy at best, so it's easiest to just
         *  rename the function.
         */
        virtual std::shared_ptr<NeighborQueryIterator> queryWithArgs(const vec3<float> *points, unsigned int N, QueryArgs args) const
            {
            this->validateQueryArgs(args);
            if (args.mode == QueryArgs::ball)
                {
                return queryBall(points, N, args.rmax, args.exclude_ii);
                }
            else if (args.mode == QueryArgs::nearest)
                {
                return query(points, N, args.nn, args.rmax, args.scale, args.exclude_ii);
                }
            else
                {
                throw std::runtime_error("Invalid query mode provided to generic query function.");
                }
            }

        //! Given a set of points, find the k elements of this data structure
        //  that are the nearest neighbors for each point. Note that due to the
        //  different signature, this is not directly overriding the original
        //  method in NeighborQuery, so we have to explicitly invalidate calling
        //  with that signature.
        virtual std::shared_ptr<NeighborQueryIterator> query(const vec3<float> *points, unsigned int N, unsigned int k, bool exclude_ii=false) const
=======
        this->validateQueryArgs(args);
        if (args.mode == QueryArgs::ball)
        {
            return queryBall(points, N, args.rmax, args.exclude_ii);
        }
        else if (args.mode == QueryArgs::nearest)
        {
            return query(points, N, args.nn, args.rmax, args.scale, args.exclude_ii);
        }
        else
        {
            throw std::runtime_error("Invalid query mode provided to generic query function.");
        }
    }

    //! Given a set of points, find the k elements of this data structure
    //  that are the nearest neighbors for each point. Note that due to the
    //  different signature, this is not directly overriding the original
    //  method in NeighborQuery, so we have to explicitly invalidate calling
    //  with that signature.
    virtual std::shared_ptr<NeighborQueryIterator> query(const vec3<float>* points, unsigned int N,
                                                         unsigned int k, bool exclude_ii = false) const
    {
        throw std::runtime_error("AABBQuery k-nearest-neighbor queries must use the function signature that "
                                 "provides rmax and scale guesses.");
    }

    std::shared_ptr<NeighborQueryIterator> query(const vec3<float>* points, unsigned int N, unsigned int k,
                                                 float r, float scale, bool exclude_ii = false) const;

    //! Given a set of points, find all elements of this data structure
    //  that are within a certain distance r.
    virtual std::shared_ptr<NeighborQueryIterator> queryBall(const vec3<float>* points, unsigned int N,
                                                             float r, bool exclude_ii = false) const;

    //! Given a set of points, find all elements of this data structure
    //  that are within a certain distance r, even if that distance is
    //  larger than the normally allowed distance for AABB tree-based
    //  queries. Such queries will experience performance losses, but they
    //  are necessary to support k-nearest neighbor queries. This function
    //  is declared separately rather than as a simple extra parameter to
    //  queryBall to avoid complexities with interfering with the virtual
    //  inherited API that is exported to Cython.
    std::shared_ptr<NeighborQueryIterator> queryBallUnbounded(const vec3<float>* points, unsigned int N,
                                                              float r, bool exclude_ii = false) const;

    AABBTree m_aabb_tree; //!< AABB tree of points

protected:
    virtual void validateQueryArgs(QueryArgs& args)
    {
        if (args.mode == QueryArgs::ball)
        {
            if (args.rmax == -1)
                throw std::runtime_error("You must set rmax in the query arguments.");
        }
        else if (args.mode == QueryArgs::nearest)
        {
            if (args.nn == -1)
                throw std::runtime_error("You must set nn in the query arguments.");
            if (args.scale == -1)
>>>>>>> 8a4ac9c3
            {
                args.scale = 1.1;
            }
<<<<<<< HEAD

        std::shared_ptr<NeighborQueryIterator> query(const vec3<float> *points, unsigned int N, unsigned int k, float r, float scale, bool exclude_ii=false) const;

        //! Given a set of points, find all elements of this data structure
        //  that are within a certain distance r.
        virtual std::shared_ptr<NeighborQueryIterator> queryBall(const vec3<float> *points, unsigned int N, float r, bool exclude_ii=false) const;

        //! Given a set of points, find all elements of this data structure
        //  that are within a certain distance r, even if that distance is
        //  larger than the normally allowed distance for AABB tree-based
        //  queries. Such queries will experience performance losses, but they
        //  are necessary to support k-nearest neighbor queries. This function
        //  is declared separately rather than as a simple extra parameter to
        //  queryBall to avoid complexities with interfering with the virtual
        //  inherited API that is exported to Cython.
        std::shared_ptr<NeighborQueryIterator> queryBallUnbounded(const vec3<float> *points, unsigned int N, float r, bool exclude_ii=false) const;

        AABBTree m_aabb_tree; //!< AABB tree of points

    protected:
        virtual void validateQueryArgs(QueryArgs& args) const
=======
            if (args.rmax == -1)
>>>>>>> 8a4ac9c3
            {
                vec3<float> L = this->getBox().getL();
                float rmax = std::min(L.x, L.y);
                args.rmax = this->getBox().is2D() ? 0.1 * rmax : 0.1 * std::min(rmax, L.z);
            }
        }
    }

private:
    //! Driver for tree configuration
    void setupTree(unsigned int N);

    //! Maps particles by local id to their id within their type trees
    void mapParticlesByType();

    //! Driver to build AABB trees
    void buildTree(const vec3<float>* ref_points, unsigned int N);

    std::vector<AABB> m_aabbs; //!< Flat array of AABBs of all types
    box::Box m_box;            //!< Simulation box where the particles belong
};

//! Parent class of AABB iterators that knows how to traverse general AABB tree structures
class AABBIterator : virtual public NeighborQueryIterator
{
public:
    //! Constructor
    AABBIterator(const AABBQuery* neighbor_query, const vec3<float>* points, unsigned int N, bool exclude_ii)
        : NeighborQueryIterator(neighbor_query, points, N, exclude_ii), m_aabb_query(neighbor_query)
    {}

    //! Empty Destructor
    virtual ~AABBIterator() {}

    //! Computes the image vectors to query for
    void updateImageVectors(float rmax, bool _check_rmax = true);

protected:
    const AABBQuery* m_aabb_query;         //!< Link to the AABBQuery object
    std::vector<vec3<float>> m_image_list; //!< List of translation vectors
    unsigned int m_n_images;               //!< The number of image vectors to check
};

//! Iterator that gets nearest neighbors from AABB tree structures
class AABBQueryIterator : virtual public NeighborQueryQueryIterator, virtual public AABBIterator
{
public:
    //! Constructor
    AABBQueryIterator(const AABBQuery* neighbor_query, const vec3<float>* points, unsigned int N,
                      unsigned int k, float r, float scale, bool exclude_ii)
        : NeighborQueryIterator(neighbor_query, points, N, exclude_ii),
          NeighborQueryQueryIterator(neighbor_query, points, N, exclude_ii, k),
          AABBIterator(neighbor_query, points, N, exclude_ii), m_search_extended(false), m_r(r), m_r_cur(r),
          m_scale(scale), m_all_distances()
    {
        updateImageVectors(0);
    }

    //! Empty Destructor
    virtual ~AABBQueryIterator() {}

    //! Get the next element.
    virtual NeighborPoint next();

    //! Create an equivalent new query iterator on a per-particle basis.
    virtual std::shared_ptr<NeighborQueryIterator> query(unsigned int idx);

protected:
    float m_search_extended; //!< Flag to see whether we've gone past the safe cutoff distance and have to be
                             //!< worried about finding duplicates.
    float m_r;               //!< Ball cutoff distance. Used as a guess.
    float
        m_r_cur; //!< Current search ball cutoff distance in use for the current particle (expands as needed).
    float m_scale; //!< The amount to scale m_r by when the current ball is too small.
    std::map<unsigned int, float> m_all_distances; //!< Hash map of minimum distances found for a given point,
                                                   //!< used when searching beyond maximum safe AABB distance.
};

//! Iterator that gets neighbors in a ball of size r using AABB tree structures
class AABBQueryBallIterator : virtual public AABBIterator
{
public:
    //! Constructor
    AABBQueryBallIterator(const AABBQuery* neighbor_query, const vec3<float>* points, unsigned int N, float r,
                          bool exclude_ii, bool _check_rmax = true)
        : NeighborQueryIterator(neighbor_query, points, N, exclude_ii),
          AABBIterator(neighbor_query, points, N, exclude_ii), m_r(r), cur_image(0), cur_node_idx(0),
          cur_ref_p(0)
    {
        updateImageVectors(m_r, _check_rmax);
    }

    //! Empty Destructor
    virtual ~AABBQueryBallIterator() {}

    //! Get the next element.
    virtual NeighborPoint next();

    //! Create an equivalent new query iterator on a per-particle basis.
    virtual std::shared_ptr<NeighborQueryIterator> query(unsigned int idx);

protected:
    float m_r; //!< Search ball cutoff distance.

private:
    unsigned int cur_image;    //!< The current node in the tree.
    unsigned int cur_node_idx; //!< The current node in the tree.
    unsigned int
        cur_ref_p; //!< The current index into the reference particles in the current node of the tree.
};
}; }; // end namespace freud::locality

#endif // AABBQUERY_H<|MERGE_RESOLUTION|>--- conflicted
+++ resolved
@@ -52,51 +52,6 @@
     virtual std::shared_ptr<NeighborQueryIterator> queryWithArgs(const vec3<float>* points, unsigned int N,
                                                                  QueryArgs args)
     {
-<<<<<<< HEAD
-    public:
-        //! Constructs the compute
-        AABBQuery();
-
-        //! New-style constructor.
-        AABBQuery(const box::Box &box, const vec3<float> *ref_points, unsigned int Nref);
-
-        //! Destructor
-        ~AABBQuery();
-
-        //! Perform a query based on a set of query parameters.
-        /*! Given a QueryArgs object and a set of points to perform a query
-         *  with, this function will dispatch the query to the appropriate
-         *  querying function. We override the parent function to support
-         *  calling the `query` method with the correct signature.
-         *
-         *  This function should just be called query, but Cython's function
-         *  overloading abilities seem buggy at best, so it's easiest to just
-         *  rename the function.
-         */
-        virtual std::shared_ptr<NeighborQueryIterator> queryWithArgs(const vec3<float> *points, unsigned int N, QueryArgs args) const
-            {
-            this->validateQueryArgs(args);
-            if (args.mode == QueryArgs::ball)
-                {
-                return queryBall(points, N, args.rmax, args.exclude_ii);
-                }
-            else if (args.mode == QueryArgs::nearest)
-                {
-                return query(points, N, args.nn, args.rmax, args.scale, args.exclude_ii);
-                }
-            else
-                {
-                throw std::runtime_error("Invalid query mode provided to generic query function.");
-                }
-            }
-
-        //! Given a set of points, find the k elements of this data structure
-        //  that are the nearest neighbors for each point. Note that due to the
-        //  different signature, this is not directly overriding the original
-        //  method in NeighborQuery, so we have to explicitly invalidate calling
-        //  with that signature.
-        virtual std::shared_ptr<NeighborQueryIterator> query(const vec3<float> *points, unsigned int N, unsigned int k, bool exclude_ii=false) const
-=======
         this->validateQueryArgs(args);
         if (args.mode == QueryArgs::ball)
         {
@@ -158,35 +113,10 @@
             if (args.nn == -1)
                 throw std::runtime_error("You must set nn in the query arguments.");
             if (args.scale == -1)
->>>>>>> 8a4ac9c3
             {
                 args.scale = 1.1;
             }
-<<<<<<< HEAD
-
-        std::shared_ptr<NeighborQueryIterator> query(const vec3<float> *points, unsigned int N, unsigned int k, float r, float scale, bool exclude_ii=false) const;
-
-        //! Given a set of points, find all elements of this data structure
-        //  that are within a certain distance r.
-        virtual std::shared_ptr<NeighborQueryIterator> queryBall(const vec3<float> *points, unsigned int N, float r, bool exclude_ii=false) const;
-
-        //! Given a set of points, find all elements of this data structure
-        //  that are within a certain distance r, even if that distance is
-        //  larger than the normally allowed distance for AABB tree-based
-        //  queries. Such queries will experience performance losses, but they
-        //  are necessary to support k-nearest neighbor queries. This function
-        //  is declared separately rather than as a simple extra parameter to
-        //  queryBall to avoid complexities with interfering with the virtual
-        //  inherited API that is exported to Cython.
-        std::shared_ptr<NeighborQueryIterator> queryBallUnbounded(const vec3<float> *points, unsigned int N, float r, bool exclude_ii=false) const;
-
-        AABBTree m_aabb_tree; //!< AABB tree of points
-
-    protected:
-        virtual void validateQueryArgs(QueryArgs& args) const
-=======
             if (args.rmax == -1)
->>>>>>> 8a4ac9c3
             {
                 vec3<float> L = this->getBox().getL();
                 float rmax = std::min(L.x, L.y);
