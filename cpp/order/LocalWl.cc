// Copyright (c) 2010-2019 The Regents of the University of Michigan
// This file is from the freud project, released under the BSD 3-Clause License.

#include "LocalWl.h"

using namespace std;

/*! \file LocalWl.cc
    \brief Compute a Wl per particle.  Returns NaN if no neighbors.
*/

namespace freud { namespace order {

LocalWl::LocalWl(const box::Box& box, float rmax, unsigned int l, float rmin) : LocalQl(box, rmax, l, rmin)
{
    m_normalizeWl = false;
}

// Calculating Ylm using fsph module
void LocalWl::computeYlm(const float theta, const float phi, std::vector<std::complex<float>>& Ylm)
{
    if (Ylm.size() != 2 * m_l + 1)
    {
        Ylm.resize(2 * m_l + 1);
    }

    fsph::PointSPHEvaluator<float> sph_eval(m_l);

    unsigned int j(0);
    // old definition in compute (theta: 0...pi, phi: 0...2pi)
    // in fsph, the definition is flipped
    sph_eval.compute(theta, phi);

    for (typename fsph::PointSPHEvaluator<float>::iterator iter(sph_eval.begin_l(m_l, 0, false));
         iter != sph_eval.end(); ++iter)
    {
        // Manually add the Condon-Shortley phase, (-1)^m, to positive odd m
        float phase = (j % 2 == 1) ? -1 : 1;
        Ylm[m_l + j] = phase * (*iter);
        if (j > 0)
            Ylm[m_l - j] = std::conj(*iter);
        ++j;
    }
<<<<<<< HEAD
    for (unsigned int i = 1; i <= m_l; i++)
    {
        Ylm[m_l - i] = Ylm[i + m_l];
    }
=======
>>>>>>> 33367cd3
}

void LocalWl::compute(const locality::NeighborList* nlist, const vec3<float>* points, unsigned int Np)
{
    if (m_Np != Np)
    {
        // Don't actually change the size, let the parent do that.
        m_Wli = std::shared_ptr<float>(new float[Np],
                                                std::default_delete<float[]>());
    }
    memset((void*) m_Wli.get(), 0, sizeof(float) * Np);

    // Call parent to compute Ql values used for calculating Wl.
    LocalQl::compute(nlist, points, Np);

    // This normalization happens in the Ql calculation but
    // not for Wl, so we need to undo it. In that calculation
    // the quantity is multiplied by the normalization factor
    // and then the result is square rooted, so here we just
    // divide by the square root.
    float normalizationfactor = sqrtf(4 * M_PI / (2 * m_l + 1));

    // Get Wigner 3j coefficients from Wigner3j.cc
    m_wigner3jvalues = getWigner3j(m_l);

    for (unsigned int i = 0; i < m_Np; i++)
    {
        // Revert Ql normalization
        m_Qli.get()[i] /= normalizationfactor;

        // Wli calculation
        unsigned int counter = 0;
        for (unsigned int u1 = 0; u1 < (2 * m_l + 1); ++u1)
        {
            for (unsigned int u2 = max(0, int(m_l) - int(u1)); u2 < min(3 * m_l + 1 - u1, 2 * m_l + 1); ++u2)
            {
                const unsigned int index = (2 * m_l + 1) * i;
                const unsigned int u3 = 3 * m_l - u1 - u2;
                m_Wli.get()[i] += (float(m_wigner3jvalues[counter]) * m_Qlmi.get()[index + u1]
                    * m_Qlmi.get()[index + u2] * m_Qlmi.get()[index + u3]).real();
                counter++;
            }
        } // Ends loop for Wli calcs
        if (m_normalizeWl)
        {
            // Normalize
            m_Wli.get()[i] /= (m_Qli.get()[i] * m_Qli.get()[i] * m_Qli.get()[i]);
        }
        m_counter = counter;
    } // Ends loop over particles
}

void LocalWl::computeAve(const locality::NeighborList* nlist, const vec3<float>* points, unsigned int Np)
{
    LocalQl::computeAve(nlist, points, Np);

    // Get Wigner 3j coefficients from Wigner3j.cc
    m_wigner3jvalues = getWigner3j(m_l);

    m_AveWli
        = std::shared_ptr<float>(new float[m_Np], std::default_delete<float[]>());
    memset((void*) m_AveWli.get(), 0, sizeof(float) * m_Np);

    for (unsigned int i = 0; i < m_Np; i++)
    {
        // Ave Wli calculation
        unsigned int counter = 0;
        for (unsigned int u1 = 0; u1 < (2 * m_l + 1); ++u1)
        {
            for (unsigned int u2 = max(0, int(m_l) - int(u1)); u2 < min(3 * m_l + 1 - u1, 2 * m_l + 1); ++u2)
            {
                const unsigned int index = (2 * m_l + 1) * i;
                const unsigned int u3 = 3 * m_l - u1 - u2;
                m_AveWli.get()[i] += (float(m_wigner3jvalues[counter]) * m_AveQlmi.get()[index + u1]
                    * m_AveQlmi.get()[index + u2] * m_AveQlmi.get()[index + u3]).real();
                counter++;
            }
        } // Ends loop for Norm Wli calcs
        m_counter = counter;
    } // Ends loop over particles
}

void LocalWl::computeNorm(const vec3<float>* points, unsigned int Np)
{
    // Get Wigner 3j coefficients from Wigner3j.cc
    m_wigner3jvalues = getWigner3j(m_l);

    // Set local data size
    m_Np = Np;

    m_WliNorm
        = std::shared_ptr<float>(new float[m_Np], std::default_delete<float[]>());
    memset((void*) m_WliNorm.get(), 0, sizeof(float) * m_Np);

    // Average Q_lm over all particles, which was calculated in compute
    for (unsigned int k = 0; k < (2 * m_l + 1); ++k)
    {
        m_Qlm.get()[k] /= m_Np;
    }

    for (unsigned int i = 0; i < m_Np; ++i)
    {
        // Norm Wli calculation
        unsigned int counter = 0;
        for (unsigned int u1 = 0; u1 < (2 * m_l + 1); ++u1)
        {
            for (unsigned int u2 = max(0, int(m_l) - int(u1)); u2 < min(3 * m_l + 1 - u1, 2 * m_l + 1); ++u2)
            {
                unsigned int u3 = 3 * m_l - u1 - u2;
                m_WliNorm.get()[i]
                    += (float(m_wigner3jvalues[counter]) * m_Qlm.get()[u1] * m_Qlm.get()[u2] * m_Qlm.get()[u3]).real();
                counter++;
            }
        } // Ends loop for Norm Wli calcs
        m_counter = counter;
    } // Ends loop over particles
}

void LocalWl::computeAveNorm(const vec3<float>* points, unsigned int Np)
{
    // Get Wigner 3j coefficients from Wigner3j.cc
    m_wigner3jvalues = getWigner3j(m_l);

    // Set local data size
    m_Np = Np;

    m_WliAveNorm
        = std::shared_ptr<float>(new float[m_Np], std::default_delete<float[]>());
    memset((void*) m_WliAveNorm.get(), 0, sizeof(float) * m_Np);

    // Average Q_lm over all particles, which was calculated in compute
    for (unsigned int k = 0; k < (2 * m_l + 1); ++k)
    {
        m_AveQlm.get()[k] /= m_Np;
    }

    for (unsigned int i = 0; i < m_Np; ++i)
    {
        // AveNorm Wli calculation
        unsigned int counter = 0;
        for (unsigned int u1 = 0; u1 < (2 * m_l + 1); ++u1)
        {
            for (unsigned int u2 = max(0, int(m_l) - int(u1)); u2 < min(3 * m_l + 1 - u1, 2 * m_l + 1); ++u2)
            {
                unsigned int u3 = 3 * m_l - u1 - u2;
                m_WliAveNorm.get()[i] += (float(m_wigner3jvalues[counter]) * m_AveQlm.get()[u1] * m_AveQlm.get()[u2]
                    * m_AveQlm.get()[u3]).real();
                counter++;
            }
        } // Ends loop for Norm Wli calcs
        m_counter = counter;
    } // Ends loop over particles
}

}; }; // end namespace freud::order<|MERGE_RESOLUTION|>--- conflicted
+++ resolved
@@ -41,13 +41,6 @@
             Ylm[m_l - j] = std::conj(*iter);
         ++j;
     }
-<<<<<<< HEAD
-    for (unsigned int i = 1; i <= m_l; i++)
-    {
-        Ylm[m_l - i] = Ylm[i + m_l];
-    }
-=======
->>>>>>> 33367cd3
 }
 
 void LocalWl::compute(const locality::NeighborList* nlist, const vec3<float>* points, unsigned int Np)
