// Copyright (c) 2010-2019 The Regents of the University of Michigan
// This file is from the freud project, released under the BSD 3-Clause License.

#include <cstring>
#include <functional>
#include <map>

#include "SolLiq.h"
#include "DisjointSet.h"

using namespace std;

namespace freud { namespace order {

SolLiq::SolLiq(const box::Box& box, float rmax, float Qthreshold, unsigned int Sthreshold, unsigned int l)
    : m_box(box), m_rmax(rmax), m_rmax_cluster(rmax), m_Qthreshold(Qthreshold), m_Sthreshold(Sthreshold),
      m_l(l)
{
    m_Np = 0;
    if (m_rmax < 0.0f)
        throw invalid_argument("SolLiq requires that rmax must be positive.");
    if (m_Qthreshold < 0.0)
        throw invalid_argument(
            "SolLiq requires that the dot product cutoff Qthreshold must be non-negative.");
    if (m_l % 2 == 1)
        throw invalid_argument("SolLiq requires that l must be even.");
    if (m_l <= 0)
        throw invalid_argument("SolLiq requires that l must be greater than zero.");
}

// Calculating Ylm using fsph module
void SolLiq::Ylm(const float theta, const float phi, std::vector<std::complex<float>>& Y)
{
    if (Y.size() != 2 * m_l + 1)
        Y.resize(2 * m_l + 1);

    fsph::PointSPHEvaluator<float> sph_eval(m_l);

    unsigned int j(0);
    // old definition in compute (theta: 0...pi, phi: 0...2pi)
    // in fsph, the definition is flipped
    sph_eval.compute(theta, phi);

    for (typename fsph::PointSPHEvaluator<float>::iterator iter(sph_eval.begin_l(m_l, 0, true));
         iter != sph_eval.end(); ++iter)
    {
        Y[j] = *iter;
        ++j;
    }
}

// Begins calculation of the solid-liquid order parameters.
// Note that the SolLiq container class contains the threshold cutoffs
void SolLiq::compute(const locality::NeighborList* nlist, const vec3<float>* points, unsigned int Np)
{
    // Initialize Qlmi
    computeClustersQ(nlist, points, Np);
    // Determines number of solid or liquid like bonds
    computeClustersQdot(nlist, points, Np);
    // Determines if particles are solid or liquid by clustering those
    // with sufficient solid-like bonds
    computeClustersQS(nlist, points, Np);
    m_Np = Np;
}

// Begins calculation of solid-liquid order parameter. This variant requires
// particles to share at least S_threshold neighbors in order to cluster
// them, rather than each possess S_threshold neighbors.
void SolLiq::computeSolLiqVariant(const locality::NeighborList* nlist, const vec3<float>* points,
                                  unsigned int Np)
{
    // Initialize Qlmi
    computeClustersQ(nlist, points, Np);
    vector<vector<unsigned int>> SolidlikeNeighborlist;
    computeListOfSolidLikeNeighbors(nlist, points, Np, SolidlikeNeighborlist);
    computeClustersSharedNeighbors(nlist, points, Np, SolidlikeNeighborlist);
    m_Np = Np;
}

// Calculate solid-liquid order parameter, without doing normalization.
void SolLiq::computeSolLiqNoNorm(const locality::NeighborList* nlist, const vec3<float>* points,
                                 unsigned int Np)
{
    // Initialize Qlmi
    computeClustersQ(nlist, points, Np);
    // Determines number of solid or liquid like bonds
    computeClustersQdotNoNorm(nlist, points, Np);
    // Determines if particles are solid or liquid by clustering those with sufficient solid-like bonds
    computeClustersQS(nlist, points, Np);
    m_Np = Np;
}

void SolLiq::computeClustersQ(const locality::NeighborList* nlist, const vec3<float>* points, unsigned int Np)
{
    nlist->validate(Np, Np);
    const size_t* neighbor_list(nlist->getNeighbors());

    float rmaxsq = m_rmax * m_rmax;
    if (m_Np != Np)
    {
        m_Qlmi_array = std::shared_ptr<complex<float>>(new complex<float>[(2 * m_l + 1) * Np],
                                                       std::default_delete<complex<float>[]>());
        m_number_of_neighbors
            = std::shared_ptr<unsigned int>(new unsigned int[Np], std::default_delete<unsigned int[]>());
    }
    memset((void*) m_Qlmi_array.get(), 0, sizeof(complex<float>) * (2 * m_l + 1) * Np);
    memset((void*) m_number_of_neighbors.get(), 0, sizeof(unsigned int) * Np);

    std::vector<std::complex<float>> Y;
    Y.resize(2 * m_l + 1);

    size_t bond(0);

    for (unsigned int i = 0; i < Np; i++)
    {
        // Get cell point is in
        vec3<float> ref = points[i];

        for (; bond < nlist->getNumBonds() && neighbor_list[2 * bond] == i; ++bond)
        {
            const size_t j(neighbor_list[2 * bond + 1]);
            {
                vec3<float> delta = m_box.wrap(points[j] - ref);
                float rsq = delta.x * delta.x + delta.y * delta.y + delta.z * delta.z;

                if (rsq < rmaxsq)
                {
                    float phi = atan2(delta.y, delta.x);     // 0..2Pi
                    float theta = acos(delta.z / sqrt(rsq)); // 0..Pi

                    SolLiq::Ylm(theta, phi, Y);

                    for (unsigned int k = 0; k < (2 * m_l + 1); ++k)
                    {
                        m_Qlmi_array.get()[(2 * m_l + 1) * i + k] += Y[k];
                    }
                    m_number_of_neighbors.get()[i]++;
                }
            } // End loop over a particular neighbor cell
        }     // End loops of neighboring cells
        // if (m_number_of_neighbors[i] != 0)
        //    {
        //    for (unsigned int k = 0; k < (2*m_l+1); ++k)
        //        {
        //        m_Qlmi_array[(2*m_l+1)*i+k]/=m_number_of_neighbors[i];
        //        }
        //    }
    } // Ends loop over particles i for Qlmi calcs
}

// Initializes Q6lmi, and number of solid-like neighbors per particle.
void SolLiq::computeClustersQdot(const locality::NeighborList* nlist, const vec3<float>* points,
                                 unsigned int Np)
{
    // clear vector
    m_qldot_ij.clear(); // Stores all the q dot products between all particles i,j

    nlist->validate(Np, Np);
    const size_t* neighbor_list(nlist->getNeighbors());

    // reallocate the cluster_idx array if the size doesn't match the last one
    if (m_Np != Np)
    {
        m_number_of_connections
            = std::shared_ptr<unsigned int>(new unsigned int[Np], std::default_delete<unsigned int[]>());
    }

    memset((void*) m_number_of_connections.get(), 0, sizeof(unsigned int) * Np);
    float rmaxsq = m_rmax * m_rmax;
    unsigned int elements = 2 * m_l + 1; // m= -l to l elements

    size_t bond(0);

    // for each point
    for (unsigned int i = 0; i < Np; i++)
    {
        vec3<float> p = points[i];

        for (; bond < nlist->getNumBonds() && neighbor_list[2 * bond] == i; ++bond)
        {
            const size_t j(neighbor_list[2 * bond + 1]);
            {
                if (i < j)
                {
                    vec3<float> delta = m_box.wrap(p - points[j]);
                    float rsq = dot(delta, delta);

                    if (rsq < rmaxsq) // Check distance for candidate i,j
                    {
                        // Calc Q dotproduct.
                        std::complex<float> Qdot(0.0, 0.0);
                        std::complex<float> Qlminorm(0.0, 0.0); // Qlmi norm sq
                        std::complex<float> Qlmjnorm(0.0, 0.0);
                        for (unsigned int k = 0; k < (elements); ++k) // loop over m
                        {
                            Qdot += m_Qlmi_array.get()[(elements) *i + k]
                                * conj(m_Qlmi_array.get()[(elements) *j + k]);
                            Qlminorm += m_Qlmi_array.get()[(elements) *i + k]
                                * conj(m_Qlmi_array.get()[(elements) *i + k]);
                            Qlmjnorm += m_Qlmi_array.get()[(elements) *j + k]
                                * conj(m_Qlmi_array.get()[(elements) *j + k]);
                        }
                        Qlminorm = sqrt(Qlminorm);
                        Qlmjnorm = sqrt(Qlmjnorm);
                        Qdot = Qdot / real((Qlminorm * Qlmjnorm));
                        m_qldot_ij.push_back(Qdot); // Only i < j, other pairs not added.
                        // Check if we're bonded via the threshold criterion
                        if (real(Qdot) > m_Qthreshold)
                        {
                            // Tick up counts of number of connections these particles
                            // have
                            m_number_of_connections.get()[i]++;
                            m_number_of_connections.get()[j]++;
                        }
                    }
                }
            }
        }
    }
}

// Initializes Qlmi, and number of solid-like neighbors per particle.
void SolLiq::computeClustersQdotNoNorm(const locality::NeighborList* nlist, const vec3<float>* points,
                                       unsigned int Np)
{
    m_qldot_ij.clear();

    nlist->validate(Np, Np);
    const size_t* neighbor_list(nlist->getNeighbors());

    // reallocate the cluster_idx array if the size doesn't match the last one
    if (m_Np != Np)
    {
        m_number_of_connections
            = std::shared_ptr<unsigned int>(new unsigned int[Np], std::default_delete<unsigned int[]>());
    }

    memset((void*) m_number_of_connections.get(), 0, sizeof(unsigned int) * Np);
    float rmaxsq = m_rmax * m_rmax;
    unsigned int elements = 2 * m_l + 1;

    size_t bond(0);

    // for each point
    for (unsigned int i = 0; i < Np; i++)
    {
        vec3<float> p = points[i];

        for (; bond < nlist->getNumBonds() && neighbor_list[2 * bond] == i; ++bond)
        {
            const size_t j(neighbor_list[2 * bond + 1]);
            {
                if (i < j)
                {
                    // compute r between the two particles
                    vec3<float> delta = m_box.wrap(p - points[j]);
                    float rsq = dot(delta, delta);

                    if (rsq < rmaxsq) // Check distance for candidate i,j
                    {
                        // Calc Q dotproduct.
                        std::complex<float> Qdot(0.0, 0.0);
                        for (unsigned int k = 0; k < (elements); ++k) // loop over m
                        {
                            // Index here?
                            Qdot += m_Qlmi_array.get()[(elements) *i + k]
                                * conj(m_Qlmi_array.get()[(elements) *j + k]);
                        }
                        m_qldot_ij.push_back(Qdot); // Only i < j, other pairs not added.
                        // Check if we're bonded via the threshold criterion
                        if (real(Qdot) > m_Qthreshold)
                        {
                            // Tick up counts of number of connections these particles
                            // have
                            m_number_of_connections.get()[i]++;
                            m_number_of_connections.get()[j]++;
                        }
                    }
                }
            }
        }
    }
}

// Computes the clusters for sol-liq order parameter by using the Sthreshold.
void SolLiq::computeClustersQS(const locality::NeighborList* nlist, const vec3<float>* points,
                               unsigned int Np)
{
    nlist->validate(Np, Np);
    const size_t* neighbor_list(nlist->getNeighbors());

    if (m_Np != Np)
    {
        m_cluster_idx
            = std::shared_ptr<unsigned int>(new unsigned int[Np], std::default_delete<unsigned int[]>());
    }

    float rmaxcluster_sq = m_rmax_cluster * m_rmax_cluster;
    DisjointSets dj(Np);

    size_t bond(0);

    // for each point
    for (unsigned int i = 0; i < Np; i++)
    {
        vec3<float> p = points[i];

        for (; bond < nlist->getNumBonds() && neighbor_list[2 * bond] == i; ++bond)
        {
            const size_t j(neighbor_list[2 * bond + 1]);
            {
                // compute r between the two particles
                vec3<float> delta = m_box.wrap(p - points[j]);
                float rsq = dot(delta, delta);
                if (rsq < rmaxcluster_sq) // Check distance for candidate i,j
                {
                    if ((m_number_of_connections.get()[i] >= m_Sthreshold)
                        && (m_number_of_connections.get()[j] >= m_Sthreshold))
                    {
<<<<<<< HEAD
                        if ((m_number_of_connections.get()[i] >= m_Sthreshold)
                            && (m_number_of_connections.get()[j] >= m_Sthreshold))
                        {
                            // merge the two sets using the disjoint set
                            if(!dj.same(i, j))
                            {
                                dj.unite(i, j);
                            }
                        }
=======
                        // merge the two sets using the disjoint set
                        uint32_t a = dj.find(i);
                        uint32_t b = dj.find(j);
                        if (a != b)
                            dj.merge(a, b);
>>>>>>> 046006e6
                    }
                }
            }
        }
    }

    // done looping over points. All clusters are now determined.
    // Renumber clusters from zero to num_clusters-1.
    map<uint32_t, uint32_t> label_map;

    // go over every point
    uint32_t cur_set = 0;
    for (uint32_t i = 0; i < Np; i++)
    {
        uint32_t s = dj.find(i);

        // insert it into the mapping if we haven't seen this one yet
        if (label_map.count(s) == 0)
        {
            label_map[s] = cur_set;
            cur_set++;
        }

        // label this point in cluster_idx
        m_cluster_idx.get()[i] = label_map[s];
    }

    // cur_set is now the number of clusters
    m_num_clusters = cur_set;
}

unsigned int SolLiq::getLargestClusterSize()
{
    std::map<unsigned int, unsigned int> freqcount;
    // m_cluster_idx stores the cluster ID for each particle.
    // Count by adding to map.
    // Only add if solid like!
    for (unsigned int i = 0; i < m_Np; i++)
    {
        if (m_number_of_connections.get()[i] >= m_Sthreshold)
        {
            freqcount[m_cluster_idx.get()[i]]++;
        }
    }
    // Traverse map looking for largest cluster size
    unsigned int largestcluster = 0;
    for (std::map<unsigned int, unsigned int>::iterator it = freqcount.begin(); it != freqcount.end(); ++it)
    {
        if (it->second > largestcluster) // Candidate for largest cluster
        {
            largestcluster = it->second;
        }
    }
    return largestcluster;
}

std::vector<unsigned int> SolLiq::getClusterSizes()
{
    std::map<unsigned int, unsigned int> freqcount;
    // m_cluster_idx stores the cluster ID for each particle.  Count by adding to map.
    for (unsigned int i = 0; i < m_Np; i++)
    {
        if (m_number_of_connections.get()[i] >= m_Sthreshold)
        {
            freqcount[m_cluster_idx.get()[i]]++;
        }
        else
        {
            freqcount[m_cluster_idx.get()[i]] = 0;
        }
    }
    // Loop over counting map and shove all cluster sizes into an array
    std::vector<unsigned int> clustersizes;
    for (std::map<unsigned int, unsigned int>::iterator it = freqcount.begin(); it != freqcount.end(); ++it)
    {
        clustersizes.push_back(it->second);
    }
    // Sort descending
    std::sort(clustersizes.begin(), clustersizes.end(), std::greater<unsigned int>());
    return clustersizes;
}

void SolLiq::computeListOfSolidLikeNeighbors(const locality::NeighborList* nlist, const vec3<float>* points,
                                             unsigned int Np,
                                             vector<vector<unsigned int>>& SolidlikeNeighborlist)
{
    m_qldot_ij.clear(); // Stores all the q dot products between all particles i,j

    // resize
    SolidlikeNeighborlist.resize(Np);

    nlist->validate(Np, Np);
    const size_t* neighbor_list(nlist->getNeighbors());

    // reallocate the cluster_idx array if the size doesn't match the last one

    // These probably don't need allocation each time.
    m_cluster_idx
        = std::shared_ptr<unsigned int>(new unsigned int[Np], std::default_delete<unsigned int[]>());
    m_number_of_connections
        = std::shared_ptr<unsigned int>(new unsigned int[Np], std::default_delete<unsigned int[]>());
    memset((void*) m_number_of_connections.get(), 0, sizeof(unsigned int) * Np);

    float rmaxsq = m_rmax * m_rmax;
    size_t bond(0);

    // for each point
    for (unsigned int i = 0; i < Np; i++)
    {
        vec3<float> p = points[i];

        // Empty list
        SolidlikeNeighborlist[i].resize(0);

        for (; bond < nlist->getNumBonds() && neighbor_list[2 * bond] == i; ++bond)
        {
            const size_t j(neighbor_list[2 * bond + 1]);
            {
                // compute r between the two particles
                vec3<float> delta = m_box.wrap(p - points[j]);
                float rsq = dot(delta, delta);

                if (rsq < rmaxsq) // Check distance for candidate i,j
                {
                    // Calc Q dotproduct.
                    std::complex<float> Qdot(0.0, 0.0);
                    std::complex<float> Qlminorm(0.0, 0.0); // Qlmi norm sq
                    std::complex<float> Qlmjnorm(0.0, 0.0);
                    for (unsigned int k = 0; k < (2 * m_l + 1); ++k) // loop over m
                    {
                        // Symmetry - Could compute Qdot *twice* as fast!
                        // (I.e. m=-l and m=+l equivalent so some of these
                        // calcs redundant)
                        Qdot += m_Qlmi_array.get()[(2 * m_l + 1) * i + k]
                            * conj(m_Qlmi_array.get()[(2 * m_l + 1) * j + k]);
                        Qlminorm += m_Qlmi_array.get()[(2 * m_l + 1) * i + k]
                            * conj(m_Qlmi_array.get()[(2 * m_l + 1) * i + k]);
                        Qlmjnorm += m_Qlmi_array.get()[(2 * m_l + 1) * j + k]
                            * conj(m_Qlmi_array.get()[(2 * m_l + 1) * j + k]);
                    }
                    Qlminorm = sqrt(Qlminorm);
                    Qlmjnorm = sqrt(Qlmjnorm);
                    Qdot = Qdot / (Qlminorm * Qlmjnorm);

                    if (i < j)
                    {
                        m_qldot_ij.push_back(Qdot);
                    }
                    // Check if we're bonded via the threshold criterion
                    if (real(Qdot) > m_Qthreshold)
                    {
                        m_number_of_connections.get()[i]++;
                        SolidlikeNeighborlist[i].push_back(j);
                    }
                }
            }
        }
    }
}

void SolLiq::computeClustersSharedNeighbors(const locality::NeighborList* nlist, const vec3<float>* points,
                                            unsigned int Np,
                                            const vector<vector<unsigned int>>& SolidlikeNeighborlist)
{
    nlist->validate(Np, Np);
    const size_t* neighbor_list(nlist->getNeighbors());

    m_cluster_idx
        = std::shared_ptr<unsigned int>(new unsigned int[Np], std::default_delete<unsigned int[]>());
    m_number_of_shared_connections.clear(); // Reset.

    float rmaxcluster_sq = m_rmax_cluster * m_rmax_cluster;
    DisjointSets dj(Np);

    size_t bond(0);

    // for each point
    for (unsigned int i = 0; i < Np; i++)
    {
        vec3<float> p = points[i];

        for (; bond < nlist->getNumBonds() && neighbor_list[2 * bond] == i; ++bond)
        {
            const size_t j(neighbor_list[2 * bond + 1]);
            {
                if (i < j)
                {
                    // compute r between the two particles
                    vec3<float> delta = m_box.wrap(p - points[j]);
                    float rsq = dot(delta, delta);
                    if (rsq < rmaxcluster_sq) // Check distance for candidate i,j
                    {
                        unsigned int num_shared = 0;
                        map<unsigned int, unsigned int> sharedneighbors;
                        for (unsigned int k = 0; k < SolidlikeNeighborlist[i].size(); k++)
                        {
                            sharedneighbors[SolidlikeNeighborlist[i][k]]++;
                        }
                        for (unsigned int k = 0; k < SolidlikeNeighborlist[j].size(); k++)
                        {
                            sharedneighbors[SolidlikeNeighborlist[j][k]]++;
                        }
                        // Scan through counting number of shared neighbors in the map
                        std::map<unsigned int, unsigned int>::const_iterator it;
                        for (it = sharedneighbors.begin(); it != sharedneighbors.end(); ++it)
                        {
                            if ((*it).second >= 2)
                            {
                                num_shared++;
                            }
                        }
                        m_number_of_shared_connections.push_back(num_shared);
                        if (num_shared > m_Sthreshold)
                        {
                            // merge the two sets using the disjoint set
                            if(!dj.same(i, j))
                            {
                                dj.unite(i, j);
                            }
                        }
                    }
                }
            }
        }
    }

    // done looping over points. All clusters are now determined.
    // Renumber clusters from zero to num_clusters-1.
    map<uint32_t, uint32_t> label_map;

    // go over every point
    uint32_t cur_set = 0;
    for (uint32_t i = 0; i < Np; i++)
    {
        uint32_t s = dj.find(i);

        // insert it into the mapping if we haven't seen this one yet
        if (label_map.count(s) == 0)
        {
            label_map[s] = cur_set;
            cur_set++;
        }

        // label this point in cluster_idx
        m_cluster_idx.get()[i] = label_map[s];
    }

    // cur_set is now the number of clusters
    m_num_clusters = cur_set;
}

}; }; // end namespace freud::order<|MERGE_RESOLUTION|>--- conflicted
+++ resolved
@@ -317,7 +317,6 @@
                     if ((m_number_of_connections.get()[i] >= m_Sthreshold)
                         && (m_number_of_connections.get()[j] >= m_Sthreshold))
                     {
-<<<<<<< HEAD
                         if ((m_number_of_connections.get()[i] >= m_Sthreshold)
                             && (m_number_of_connections.get()[j] >= m_Sthreshold))
                         {
@@ -327,13 +326,6 @@
                                 dj.unite(i, j);
                             }
                         }
-=======
-                        // merge the two sets using the disjoint set
-                        uint32_t a = dj.find(i);
-                        uint32_t b = dj.find(j);
-                        if (a != b)
-                            dj.merge(a, b);
->>>>>>> 046006e6
                     }
                 }
             }
