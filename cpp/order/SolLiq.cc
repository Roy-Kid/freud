--- conflicted
+++ resolved
@@ -118,14 +118,9 @@
         {
             // Get cell point is in
             vec3<float> ref = points[i];
-
-<<<<<<< HEAD
-                if (rsq < rmaxsq)
-=======
             for (; bond < nlist->getNumBonds() && neighbor_list[2 * bond] == i; ++bond)
             {
                 const size_t j(neighbor_list[2 * bond + 1]);
->>>>>>> 959d75be
                 {
                     vec3<float> delta = m_box.wrap(points[j] - ref);
                     float rsq = delta.x * delta.x + delta.y * delta.y + delta.z * delta.z;
