// Copyright (c) 2010-2019 The Regents of the University of Michigan
// This file is from the freud project, released under the BSD 3-Clause License.

#ifndef CUBATIC_H
#define CUBATIC_H

#include "VectorMath.h"
#include "saruprng.h"
#include "ManagedArray.h"

/*! \file Cubatic.h
    \brief Compute the cubatic order parameter for each particle.
*/

namespace freud { namespace order {

//! Helper 4th-order tensor class for cubatic calculations.
/*! Strong orientational coordinates in the paper are defined as homogeneous
 *  4th order tensors constructed from tensor products of orbit vectors. The
 *  tensor4 class encapsulates some of the basic features required to enable
 *  these calculations, in particular the construction of the tensor from a
 *  vector and some arithmetic operations that help simplify the code.
 */
struct tensor4
{
    tensor4();
    tensor4(vec3<float> _vector);
    tensor4 operator+=(const tensor4 &b);
    tensor4 operator-(const tensor4 &b) const;
    tensor4 operator*(const float &b) const;
    float &operator[](unsigned int index);

    void copyToManagedArray(util::ManagedArray<float> &ma);

    float data[81];
};


//! Compute the cubatic order parameter for a set of points
/*! The cubatic order parameter is defined according to the paper "Strong
 * orientational coordinates and orientational order parameters for symmetric
 * objects" by Amir Haji-Akbari and Sharon C. Glotzer
 * (http://dx.doi.org/10.1088/1751-8113/48/48/485201). Comments throughout this
 * file reference notes and equations from that paper for clarity. The central
 * idea is to define, for a given symmetry, a minimal set of vectors that can
 * be used to construct a coordinate system that has no degeneracies, i.e. one
 * that is equivalent for any two points that are identical up to any of the
 * transformations in the symmetry group. The set of vectors for a given rigid
 * body R is known as a symmetric descriptor of that object, and is constructed
 * from orbits of that vector (eq. 8). Strong orientational coordinates (SOCs)
 * are then constructed as homogeneous tensors constructed from this set (eq.
 * 3). The central idea of the paper is to then develop tensor functions of the
 * SOCs that can be used to quantify order.
 */
class Cubatic
{
public:
    //! Constructor
    Cubatic(float t_initial, float t_final, float scale,
                          unsigned int replicates, unsigned int seed);

    //! Destructor
    ~Cubatic() {}

    //! Reset the bond order array to all zeros
    void reset();

    //! Compute the cubatic order parameter
    void compute(quat<float>* orientations, unsigned int num_orientations);

    //! Get a reference to the last computed cubatic order parameter
    float getCubaticOrderParameter() const
    {
        return m_cubatic_order_parameter;
    }

    const util::ManagedArray<float> &getParticleOrderParameter() const
    {
        return m_particle_order_parameter;
    }

    const util::ManagedArray<float> &getGlobalTensor() const
    {
        return m_global_tensor;
    }

    const util::ManagedArray<float> &getCubaticTensor() const
    {
        return m_cubatic_tensor;
    }

    unsigned int getNumParticles() const
    {
        return m_n;
    }

    float getTInitial() const
    {
        return m_t_initial;
    }

    float getTFinal() const
    {
        return m_t_final;
    }

    float getScale() const
    {
        return m_scale;
    }

    quat<float> getCubaticOrientation() const
    {
        return m_cubatic_orientation;
    }

<<<<<<< HEAD
    unsigned int getSeed() const
    {
        return m_seed;
    }


protected:
=======
private:
>>>>>>> eda546d7

    //! Calculate the cubatic tensor
    /*! Implements the second line of eq. 27, the calculation of M_{\omega}.
     *  The cubatic tensor is computed by creating the homogeneous tensor
     *  corresponding to each basis vector rotated by the provided orientation
     *  and then summing all these resulting tensors.
     *
     *  \return The cubatic tensor M_{\omega}.
     */
    tensor4 calcCubaticTensor(quat<float> &orientation);

    //! Calculate the scalar cubatic order parameter.
    /*! Implements eq. 22.
     *
     *  \param cubatic_tensor The cubatic tensor M_{\omega}.
     *  \param global_tensor The tensor encoding the average system orientation (denoted \bar{M}).
     *
     *  \return The value of the cubatic order parameter.
     */
    float calcCubaticOrderParameter(const tensor4 &cubatic_tensor, const tensor4 &global_tensor) const;

    //! Calculate the per-particle tensor.
    /*! Implements the first line of eq. 27, the calculation of M.
     *
     *  \param orientations The per-particle orientations.
     *
     *  \return The per-particle cubatic tensors value M^{ijkl}.
     */
    util::ManagedArray<tensor4> calculatePerParticleTensor(const quat<float>* orientations) const;

    //! Calculate the global tensor for the system.
    /*! Implements the third line of eq. 27, the calculation of \bar{M}.
     */
    tensor4 calculateGlobalTensor(quat<float>* orientations) const;

    //! Calculate a random quaternion.
    /*! To calculate a random quaternion in a way that obeys the right
     *  distribution of angles, we cannot simply just choose 4 random numbers
     *  and then normalize the quaternion. This function implements an
     *  appropriate calculation.
     */
    quat<float> calcRandomQuaternion(Saru& saru, float angle_multiplier) const;

<<<<<<< HEAD
private:
=======

>>>>>>> eda546d7
    float m_t_initial;         //!< Initial temperature for simulated annealing.
    float m_t_final;           //!< Final temperature for simulated annealing.
    float m_scale;             //!< Scaling factor to reduce temperature.
    unsigned int m_n;          //!< Last number of points computed.
    unsigned int m_replicates; //!< Number of replicates.

    float m_cubatic_order_parameter;   //!< The value of the order parameter.
    quat<float> m_cubatic_orientation; //!< The cubatic orientation.

    tensor4 m_gen_r4_tensor;  //!< The sum of various products of Kronecker deltas that is stored as a member for convenient reuse.

    util::ManagedArray<float> m_particle_order_parameter; //!< The per-particle value of the order parameter.
    util::ManagedArray<float>
        m_global_tensor; //!< The system-averaged homogeneous tensor encoding all particle orientations.
    util::ManagedArray<float>
        m_cubatic_tensor; //!< The output tensor computed via simulated annealing.
    unsigned int m_seed; //!< Random seed.

    vec3<float> m_system_vectors[3]; //!< The global coordinate system, always use a simple Euclidean basis.
};

}; }; // end namespace freud::order

#endif // CUBATIC_H<|MERGE_RESOLUTION|>--- conflicted
+++ resolved
@@ -114,17 +114,12 @@
         return m_cubatic_orientation;
     }
 
-<<<<<<< HEAD
     unsigned int getSeed() const
     {
         return m_seed;
     }
 
-
-protected:
-=======
 private:
->>>>>>> eda546d7
 
     //! Calculate the cubatic tensor
     /*! Implements the second line of eq. 27, the calculation of M_{\omega}.
@@ -168,11 +163,6 @@
      */
     quat<float> calcRandomQuaternion(Saru& saru, float angle_multiplier) const;
 
-<<<<<<< HEAD
-private:
-=======
-
->>>>>>> eda546d7
     float m_t_initial;         //!< Initial temperature for simulated annealing.
     float m_t_final;           //!< Final temperature for simulated annealing.
     float m_scale;             //!< Scaling factor to reduce temperature.
