// Copyright (c) 2010-2018 The Regents of the University of Michigan
// This file is part of the freud project, released under the BSD 3-Clause License.

#include <tbb/tbb.h>
#include <ostream>
#include <complex>

// work around nasty issue where python #defines isalpha, toupper, etc....
#undef __APPLE__
#include <Python.h>
#define __APPLE__

#include <memory>

#include "HOOMDMath.h"
#include "VectorMath.h"

#include "NearestNeighbors.h"
#include "box.h"
#include "Index1D.h"

#ifndef _HEX_ORDER_PARAMETER_H__
#define _HEX_ORDER_PARAMETER_H__

/*! \file HexOrderParameter.h
    \brief Compute the hexatic order parameter for each particle.
*/

namespace freud { namespace order {

//! Compute the hexagonal order parameter for a set of points
/*!
*/
class HexOrderParameter
    {
    public:
        //! Constructor
        HexOrderParameter(float rmax, float k=6, unsigned int n=0);

        //! Destructor
        ~HexOrderParameter();

        //! Get the simulation box
        const box::Box& getBox() const
            {
            return m_box;
            }

        //! Compute the hex order parameter
        void compute(box::Box& box,
                     const freud::locality::NeighborList *nlist,
                     const vec3<float> *points,
                     unsigned int Np);

        //! Get a reference to the last computed psi
        std::shared_ptr< std::complex<float> > getPsi()
            {
            return m_psi_array;
            }

        unsigned int getNP()
            {
            return m_Np;
            }

        float getK()
            {
            return m_k;
            }

    private:
<<<<<<< HEAD
        box::Box m_box;            //!< Simulation box the particles belong in
        float m_rmax;              //!< Maximum r at which to determine neighbors
        float m_k;                 //!< Multiplier in the exponent
        unsigned int m_Np;         //!< Last number of points computed

        std::shared_ptr< std::complex<float> > m_psi_array; //!< psi array computed
=======
        box::Box m_box;            //!< Simulation box where the particles belong
        float m_k;                 //!< Multiplier in the exponent
        unsigned int m_Np;         //!< Last number of points computed

        std::shared_ptr< std::complex<float> > m_psi_array;  //!< psi array computed
>>>>>>> 63e8ef90
    };

}; }; // end namespace freud::order

#endif // _HEX_ORDER_PARAMETER_H__<|MERGE_RESOLUTION|>--- conflicted
+++ resolved
@@ -69,20 +69,11 @@
             }
 
     private:
-<<<<<<< HEAD
-        box::Box m_box;            //!< Simulation box the particles belong in
-        float m_rmax;              //!< Maximum r at which to determine neighbors
-        float m_k;                 //!< Multiplier in the exponent
-        unsigned int m_Np;         //!< Last number of points computed
-
-        std::shared_ptr< std::complex<float> > m_psi_array; //!< psi array computed
-=======
         box::Box m_box;            //!< Simulation box where the particles belong
         float m_k;                 //!< Multiplier in the exponent
         unsigned int m_Np;         //!< Last number of points computed
 
         std::shared_ptr< std::complex<float> > m_psi_array;  //!< psi array computed
->>>>>>> 63e8ef90
     };
 
 }; }; // end namespace freud::order
