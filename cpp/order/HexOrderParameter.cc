--- conflicted
+++ resolved
@@ -11,13 +11,8 @@
 
 namespace freud { namespace order {
     
-<<<<<<< HEAD
 HexOrderParameter::HexOrderParameter(const trajectory::Box& box, float rmax, float k=6)
-    :m_box(box), m_rmax(rmax), m_k(k), m_lc(box, rmax)
-=======
-HexOrderParameter::HexOrderParameter(const trajectory::Box& box, float rmax)
-    :m_box(box), m_rmax(rmax), m_lc(box, rmax), m_Np(0)
->>>>>>> b930b45b
+    :m_box(box), m_rmax(rmax), m_k(k), m_lc(box, rmax), m_Np(0)
     {
     }
 
@@ -56,12 +51,6 @@
                 const std::vector<unsigned int>& neigh_cells = m_lc.getCellNeighbors(ref_cell);
                 for (unsigned int neigh_idx = 0; neigh_idx < neigh_cells.size(); neigh_idx++)
                     {
-<<<<<<< HEAD
-                    //compute psi for neighboring particle(only constructed for 2d)
-                    double psi_ij = atan2(delta.y, delta.x);
-                    m_psi_array[i] += exp(complex<double>(0,m_k*psi_ij));
-                    num_adjacent++;
-=======
                     unsigned int neigh_cell = neigh_cells[neigh_idx];
                     
                     //iterate over particles in cell
@@ -83,7 +72,6 @@
                             num_adjacent++;
                             }
                         }
->>>>>>> b930b45b
                     }
                 
                 // Don't divide by zero if the particle has no neighbors (this leaves psi at 0)
@@ -91,11 +79,6 @@
                     m_psi_array[i] /= complex<float>(num_adjacent);
                 }
             }
-<<<<<<< HEAD
-        // Don't divide by zero if the particle has no neighbors (this leaves psi at 0)
-	    if(num_adjacent)
-	       m_psi_array[i] /= complex<double>(num_adjacent);  
-=======
     };
 
 void HexOrderParameter::compute(const float3 *points, unsigned int Np)
@@ -107,7 +90,6 @@
     if (Np != m_Np)
         {
         m_psi_array = boost::shared_array<complex<float> >(new complex<float> [Np]);
->>>>>>> b930b45b
         }
     
     // compute the order parameter
