--- conflicted
+++ resolved
@@ -21,33 +21,6 @@
 
 namespace freud { namespace environment {
 
-<<<<<<< HEAD
-LocalDescriptors::LocalDescriptors(unsigned int neighmax, unsigned int lmax, float rmax, bool negative_m)
-    : m_neighmax(neighmax), m_lmax(lmax), m_negative_m(negative_m), m_nn(rmax, neighmax), m_Nref(0),
-      m_nSphs(0)
-{}
-
-void LocalDescriptors::computeNList(const box::Box& box, const vec3<float>* r_ref, unsigned int Nref,
-                                    const vec3<float>* r, unsigned int Np)
-{
-    m_nn.compute(box, r_ref, Nref, r, Np);
-}
-
-void LocalDescriptors::compute(const box::Box& box, const freud::locality::NeighborList* nlist,
-                               unsigned int nNeigh, const vec3<float>* r_ref, unsigned int Nref,
-                               const vec3<float>* r, unsigned int Np, const quat<float>* q_ref,
-                               LocalDescriptorOrientation orientation)
-{
-    // legacy API, use internal NearestNeighbors if nlist is a null pointer
-    if (!nlist)
-    {
-        if (m_nn.getNref() != Nref || m_nn.getNp() != Np)
-            throw runtime_error("Must call computeNList() before compute");
-
-        nlist = m_nn.getNeighborList();
-    }
-
-=======
 LocalDescriptors::LocalDescriptors(unsigned int lmax, bool negative_m):
     m_lmax(lmax), m_negative_m(negative_m), m_Nref(0), m_nSphs(0)
     {
@@ -60,7 +33,6 @@
                                const quat<float> *q_ref,
                                LocalDescriptorOrientation orientation)
     {
->>>>>>> a6e38444
     nlist->validate(Nref, Np);
     const size_t* neighbor_list(nlist->getNeighbors());
 
