--- conflicted
+++ resolved
@@ -97,11 +97,7 @@
     std::shared_ptr<float> m_sa_array;          //!< surface area array computed
     std::shared_ptr<float> m_theta_array;       //!< theta array computed
     std::shared_ptr<float> m_phi_array;         //!< phi order array computed
-<<<<<<< HEAD
-    util::ETSArrayWrapper<unsigned int> m_local_bin_counts;
-=======
     util::ThreadStorage<unsigned int> m_local_bin_counts;
->>>>>>> 959d75be
 };
 
 }; }; // end namespace freud::environment
