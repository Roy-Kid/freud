--- conflicted
+++ resolved
@@ -12,33 +12,6 @@
 
 namespace freud { namespace trajectory {
 
-<<<<<<< HEAD
-void export_trajectory()
-    {
-    // define functions
-    class_<Box>("Box", init<float, optional<bool> >())
-        .def(init<float, float, float, optional<bool> >())
-        .def(init<float, float, float, float, float, float, optional<bool> >())
-        .def("set2D", &Box::set2D)
-        .def("is2D", &Box::is2D)
-        .def("getLx", &Box::getLx)
-        .def("getLy", &Box::getLy)
-        .def("getLz", &Box::getLz)
-        .def("getL", &Box::getL)
-        .def("getLinv", &Box::getLinv)
-        .def("getTiltFactorXY", &Box::getTiltFactorXY)
-        .def("getTiltFactorXZ", &Box::getTiltFactorXZ)
-        .def("getTiltFactorYZ", &Box::getTiltFactorYZ)
-        .def("getVolume", &Box::getVolume)
-        .def("getCoordinates", &Box::getCoordinatesPy)
-        .def("wrap", &Box::wrapPy)
-        .def("getLatticeVector", &Box::getLatticeVectorPy)
-        .def("makeFraction", &Box::makeFractionPy)
-        .enable_pickling()
-        ;
-    export_dcdloader();
-    }
-=======
 // void export_trajectory()
 //     {
 //     // define functions
@@ -62,6 +35,5 @@
 //         ;
 //     export_dcdloader();
 //     }
->>>>>>> 915b357d
 
 }; }; // end namespace freud::trajectory