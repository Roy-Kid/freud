<<<<<<< HEAD
add_library(
  _diffraction OBJECT
  StaticStructureFactorDebye.h StaticStructureFactorDebye.cc
  StaticStructureFactorDirect.h StaticStructureFactorDirect.cc)

target_include_directories(
  _diffraction
  PUBLIC ${PROJECT_SOURCE_DIR}/cpp/density
  PUBLIC ${PROJECT_SOURCE_DIR}/extern/)
=======
add_library(_diffraction OBJECT StaticStructureFactorDebye.h
                                StaticStructureFactorDebye.cc)
>>>>>>> 9b4db2bf
<|MERGE_RESOLUTION|>--- conflicted
+++ resolved
@@ -1,4 +1,3 @@
-<<<<<<< HEAD
 add_library(
   _diffraction OBJECT
   StaticStructureFactorDebye.h StaticStructureFactorDebye.cc
@@ -6,9 +5,4 @@
 
 target_include_directories(
   _diffraction
-  PUBLIC ${PROJECT_SOURCE_DIR}/cpp/density
-  PUBLIC ${PROJECT_SOURCE_DIR}/extern/)
-=======
-add_library(_diffraction OBJECT StaticStructureFactorDebye.h
-                                StaticStructureFactorDebye.cc)
->>>>>>> 9b4db2bf
+  PUBLIC ${PROJECT_SOURCE_DIR}/extern/)