// Copyright (c) 2010-2020 The Regents of the University of Michigan
// This file is from the freud project, released under the BSD 3-Clause License.

#include "IntermediateScattering.h"
#include "Box.h"
#include "ManagedArray.h"
#include "NeighborQuery.h"
#include "utils.h"

/*! \file IntermediateScattering.cc
    \brief Routines for computing intermediate scattering function.
*/

namespace freud { namespace diffraction {

IntermediateScattering::IntermediateScattering(unsigned int bins, float k_max, float k_min,
<<<<<<< HEAD
                                                         unsigned int num_sampled_k_points)
    : StaticStructureFactorDirect(bins, k_max, k_min, num_sampled_k_points),
=======
                                               unsigned int num_sampled_k_points)
    : StaticStructureFactorDirect(bins, k_max, k_min, num_sampled_k_points),
      m_num_sampled_k_points(num_sampled_k_points),
      m_k_histogram(KBinHistogram(m_structure_factor.getAxes())),
      m_local_k_histograms(KBinHistogram::ThreadLocalHistogram(m_k_histogram)),
>>>>>>> fcf006c4
      m_k_histogram_distinct(KBinHistogram(m_structure_factor_distinct.getAxes())),
      m_local_k_histograms_distinct(KBinHistogram::ThreadLocalHistogram(m_k_histogram_distinct))
{
    if (bins == 0)
    {
        throw std::invalid_argument("IntermediateScattering requires a nonzero number of bins.");
    }
    if (k_max <= 0)
    {
        throw std::invalid_argument("IntermediateScattering requires k_max to be positive.");
    }
    if (k_min < 0)
    {
        throw std::invalid_argument("IntermediateScattering requires k_min to be non-negative.");
    }
    if (k_max <= k_min)
    {
        throw std::invalid_argument("IntermediateScattering requires that k_max must be greater than k_min.");
    }
}

void IntermediateScattering::accumulate(const freud::locality::NeighborQuery* neighbor_query,
                                        const vec3<float>* query_points, unsigned int n_query_points,
                                        unsigned int n_total)
{
    // Compute k vectors by sampling reciprocal space.
    const auto& box = neighbor_query->getBox();
    if (box.is2D())
    {
        throw std::invalid_argument("2D boxes are not currently supported.");
    }
    const auto k_bin_edges = m_structure_factor.getBinEdges()[0];
    const auto k_min = k_bin_edges.front();
    const auto k_max = k_bin_edges.back();
    if ((!box_assigned) || (box != previous_box))
    {
        previous_box = box;
        m_k_points
            = StaticStructureFactorDirect::reciprocal_isotropic(box, k_max, k_min, m_num_sampled_k_points);
        box_assigned = true;
    }

    // The minimum valid k value is 2 * pi / L, where L is the smallest side length.
    const auto box_L = box.getL();
    const auto min_box_length
        = box.is2D() ? std::min(box_L.x, box_L.y) : std::min(box_L.x, std::min(box_L.y, box_L.z));
    m_min_valid_k = std::min(m_min_valid_k, freud::constants::TWO_PI / min_box_length);

    // record the point at t=0
<<<<<<< HEAD
    static const vec3<float>* m_r0;
    if (m_first_call) 
=======
    if (m_first_all)
>>>>>>> fcf006c4
    {
        m_r0 = neighbor_query->getPoints();
        m_first_call = false;
    }
    // Compute self-part
    const auto self_part = IntermediateScattering::compute_self(
<<<<<<< HEAD
        neighbor_query->getPoints(), m_r0, neighbor_query->getNPoints(), n_total, m_k_points
    );

    // Compute distinct-part
    const auto distinct_part = IntermediateScattering::compute_distinct(
        neighbor_query->getPoints(), m_r0, neighbor_query->getNPoints(), n_total, m_k_points
    );

    std::vector<float> S_k_self_part = IntermediateScattering::compute_S_k(self_part, self_part);
    std::vector<float> S_k_distinct_part = IntermediateScattering::compute_S_k(distinct_part, distinct_part);

    // Bin the S_k values and track the number of k values in each bin.
    util::forLoopWrapper(0, m_k_points.size(), [&](size_t begin, size_t end) {
        for (size_t k_index = begin; k_index < end; ++k_index)
        {
            const auto& k_vec = m_k_points[k_index];
            const auto k_magnitude = std::sqrt(dot(k_vec, k_vec));
            const auto k_bin1 = m_structure_factor.bin({k_magnitude});
            const auto k_bin2 = m_structure_factor_distinct.bin({k_magnitude});
            m_local_structure_factor.increment(k_bin1, S_k_self_part[k_index]);
            m_local_structure_factor_distinct.increment(k_bin2, S_k_distinct_part[k_index]);
            m_local_k_histograms.increment(k_bin1);            
            m_local_k_histograms_distinct.increment(k_bin2);            
        }
    });

    m_reduce = true;

=======
        neighbor_query.getPoints(), m_r0, neighbor_query->getNPoints(), n_total, m_k_points);

    // Compute distinct-part
    const auto distinct_part = IntermediateScattering::compute_distinct(
        neighbor_query.getPoints(), m_r0, neighbor_query->getNPoints(), n_total, m_k_points);

    std::vector<float> S_k_self_part = IntermediateScattering::compute_S_k(m_self_part, m_self_part);
    std::vector<float> S_k_distinct_part
        = IntermediateScattering::compute_S_k(m_distinct_part, m_distinct_part);

    // Bin the S_k values and track the number of k values in each bin.
    util::forLoopWrapper(0, m_k_points.size(),
                         [&](size_t begin, size_t end) {
                             for (size_t k_index = begin; k_index < end; ++k_index)
                             {
                                 const auto& k_vec = m_k_points[k_index];
                                 const auto k_magnitude = std::sqrt(dot(k_vec, k_vec));
                                 const auto k_bin1 = m_structure_factor.bin({k_magnitude});
                                 const auto k_bin2 = m_structure_factor_distinct.bin({k_magnitude});
                                 m_local_structure_factor.increment(k_bin1, S_k_self_part[k_index]);
                                 m_local_structure_factor_distinct.increment(k_bin2,
                                                                             S_k_distinct_part[k_index]);
                                 m_local_k_histograms.increment(k_bin1);
                                 m_local_k_histograms_distinct.increment(k_bin2);
                             }
                         })

        m_reduce
        = true;

    // Compute distinct-part
    const auto m_distinct_part = IntermediateScattering::compute_distinct(
        neighbor_query.getPoints(), m_r0, neighbor_query->getNPoints(), n_total, m_k_points)
>>>>>>> fcf006c4
}

void IntermediateScattering::reduce()
{
    const auto axis_size = m_structure_factor.getAxisSizes()[0];
    m_k_histogram.prepare(axis_size);
    m_structure_factor.prepare(axis_size);
    m_k_histogram_distinct.prepare(axis_size);
    m_structure_factor_distinct.prepare(axis_size);

    // Reduce the bin counts over all threads, then use them to normalize the
    // structure factor when computing. This computes a binned mean over all k
    // points. Unlike some other methods in freud, no frame counter is needed
    // because the binned mean accounts for accumulation over frames.
    m_k_histogram.reduceOverThreads(m_local_k_histograms);
    m_structure_factor.reduceOverThreadsPerBin(m_local_structure_factor,
                                               [&](size_t i) { m_structure_factor[i] /= m_k_histogram[i]; });
    m_k_histogram.reduceOverThreads(m_local_k_histograms_distinct);
    m_structure_factor.reduceOverThreadsPerBin(m_local_structure_factor_distinct, [&](size_t i) {
        m_structure_factor_distinct[i] /= m_k_histogram_distinct[i];
    });
}

std::vector<std::complex<float>>
IntermediateScattering::compute_self(const vec3<float>* rt, const vec3<float>* r0, unsigned int n_points,
                                     unsigned int n_total, const std::vector<vec3<float>>& k_points)
{
<<<<<<< HEAD
    // 
    std::vector<vec3<float>> r_i_t0(n_points);  // rt - rt0 element-wisely
    util::forLoopWrapper(0, n_points, [&](size_t begin, size_t end) {
        for (size_t i = begin; i < end; ++i) 
        {
            r_i_t0[i] = rt[i] - rt[0];
        }
    });

    return IntermediateScattering::compute_F_k(r_i_t0.data(), n_points, n_total, m_k_points);
=======
    //
    std::vector<vec3<float>> r_i_t0(n_points); // rt - rt0 element-wisely
    util::forLoopWrapper(0, n_points,
                         [&](size_t begin, size_t end) {
                             for (size_t i = begin; i < end; ++i)
                             {
                                 r_i_t0[i] = rt[i] - rt[0];
                             }
                         })

        return IntermediateScattering::compute_F_k(r_i_t0, n_points, n_total, m_k_points);
>>>>>>> fcf006c4
}

std::vector<std::complex<float>>
IntermediateScattering::compute_distinct(const vec3<float>* rt, const vec3<float>* r0, unsigned int n_points,
                                         unsigned int n_total, const std::vector<vec3<float>>& k_points)
{
<<<<<<< HEAD

    const auto n_rij = n_points * (n_points - 1);
    std::vector<vec3<float>> r_ij(n_rij);
    size_t i = 0;

    util::forLoopWrapper(0, n_rij, [&](size_t begin, size_t end) {
        for (size_t rt_index = begin; rt_index < end; ++rt_index)
        {

            for (size_t r0_index = 0; r0_index < n_rij; ++r0_index)
            {
                if (rt_index != r0_index) 
                {
                    r_ij[i] = rt[rt_index] - r0[r0_index];
                    ++i;
                }

            }
        };
    });


    return IntermediateScattering::compute_F_k(r_ij.data(), n_rij, n_total, m_k_points);

=======
    const auto n_rt = rt.size();
    const auto n_r0 = r0.size();
    const auto n_rij = n_rt * (n_r0 - 1) std::vector<vec3<float>> r_ij(n_rij);
    size_t i = 0

        util::forLoopWrapper(0, n_rt,
                             [&](size_t begin, size_t end) {
                                 for (size_t rt_index = begin; rt_index < end; ++rt_index)
                                 {
                                     for (size_t r0_index = 0; r0_index < n_r0; ++r0_index)
                                     {
                                         if (rt_index != r0_index)
                                         {
                                             r_ij[i] = rt[rt_index] - r0[r0_index];
                                             ++i;
                                         }
                                     }
                                 }
                             })

            return IntermediateScattering::compute_F_k(r_ij, n_rij, n_total, m_k_points);
>>>>>>> fcf006c4
}

}} // namespace freud::diffraction<|MERGE_RESOLUTION|>--- conflicted
+++ resolved
@@ -14,16 +14,8 @@
 namespace freud { namespace diffraction {
 
 IntermediateScattering::IntermediateScattering(unsigned int bins, float k_max, float k_min,
-<<<<<<< HEAD
                                                          unsigned int num_sampled_k_points)
     : StaticStructureFactorDirect(bins, k_max, k_min, num_sampled_k_points),
-=======
-                                               unsigned int num_sampled_k_points)
-    : StaticStructureFactorDirect(bins, k_max, k_min, num_sampled_k_points),
-      m_num_sampled_k_points(num_sampled_k_points),
-      m_k_histogram(KBinHistogram(m_structure_factor.getAxes())),
-      m_local_k_histograms(KBinHistogram::ThreadLocalHistogram(m_k_histogram)),
->>>>>>> fcf006c4
       m_k_histogram_distinct(KBinHistogram(m_structure_factor_distinct.getAxes())),
       m_local_k_histograms_distinct(KBinHistogram::ThreadLocalHistogram(m_k_histogram_distinct))
 {
@@ -73,19 +65,14 @@
     m_min_valid_k = std::min(m_min_valid_k, freud::constants::TWO_PI / min_box_length);
 
     // record the point at t=0
-<<<<<<< HEAD
     static const vec3<float>* m_r0;
     if (m_first_call) 
-=======
-    if (m_first_all)
->>>>>>> fcf006c4
     {
         m_r0 = neighbor_query->getPoints();
         m_first_call = false;
     }
     // Compute self-part
     const auto self_part = IntermediateScattering::compute_self(
-<<<<<<< HEAD
         neighbor_query->getPoints(), m_r0, neighbor_query->getNPoints(), n_total, m_k_points
     );
 
@@ -114,41 +101,6 @@
 
     m_reduce = true;
 
-=======
-        neighbor_query.getPoints(), m_r0, neighbor_query->getNPoints(), n_total, m_k_points);
-
-    // Compute distinct-part
-    const auto distinct_part = IntermediateScattering::compute_distinct(
-        neighbor_query.getPoints(), m_r0, neighbor_query->getNPoints(), n_total, m_k_points);
-
-    std::vector<float> S_k_self_part = IntermediateScattering::compute_S_k(m_self_part, m_self_part);
-    std::vector<float> S_k_distinct_part
-        = IntermediateScattering::compute_S_k(m_distinct_part, m_distinct_part);
-
-    // Bin the S_k values and track the number of k values in each bin.
-    util::forLoopWrapper(0, m_k_points.size(),
-                         [&](size_t begin, size_t end) {
-                             for (size_t k_index = begin; k_index < end; ++k_index)
-                             {
-                                 const auto& k_vec = m_k_points[k_index];
-                                 const auto k_magnitude = std::sqrt(dot(k_vec, k_vec));
-                                 const auto k_bin1 = m_structure_factor.bin({k_magnitude});
-                                 const auto k_bin2 = m_structure_factor_distinct.bin({k_magnitude});
-                                 m_local_structure_factor.increment(k_bin1, S_k_self_part[k_index]);
-                                 m_local_structure_factor_distinct.increment(k_bin2,
-                                                                             S_k_distinct_part[k_index]);
-                                 m_local_k_histograms.increment(k_bin1);
-                                 m_local_k_histograms_distinct.increment(k_bin2);
-                             }
-                         })
-
-        m_reduce
-        = true;
-
-    // Compute distinct-part
-    const auto m_distinct_part = IntermediateScattering::compute_distinct(
-        neighbor_query.getPoints(), m_r0, neighbor_query->getNPoints(), n_total, m_k_points)
->>>>>>> fcf006c4
 }
 
 void IntermediateScattering::reduce()
@@ -176,7 +128,6 @@
 IntermediateScattering::compute_self(const vec3<float>* rt, const vec3<float>* r0, unsigned int n_points,
                                      unsigned int n_total, const std::vector<vec3<float>>& k_points)
 {
-<<<<<<< HEAD
     // 
     std::vector<vec3<float>> r_i_t0(n_points);  // rt - rt0 element-wisely
     util::forLoopWrapper(0, n_points, [&](size_t begin, size_t end) {
@@ -187,26 +138,12 @@
     });
 
     return IntermediateScattering::compute_F_k(r_i_t0.data(), n_points, n_total, m_k_points);
-=======
-    //
-    std::vector<vec3<float>> r_i_t0(n_points); // rt - rt0 element-wisely
-    util::forLoopWrapper(0, n_points,
-                         [&](size_t begin, size_t end) {
-                             for (size_t i = begin; i < end; ++i)
-                             {
-                                 r_i_t0[i] = rt[i] - rt[0];
-                             }
-                         })
-
-        return IntermediateScattering::compute_F_k(r_i_t0, n_points, n_total, m_k_points);
->>>>>>> fcf006c4
 }
 
 std::vector<std::complex<float>>
 IntermediateScattering::compute_distinct(const vec3<float>* rt, const vec3<float>* r0, unsigned int n_points,
                                          unsigned int n_total, const std::vector<vec3<float>>& k_points)
 {
-<<<<<<< HEAD
 
     const auto n_rij = n_points * (n_points - 1);
     std::vector<vec3<float>> r_ij(n_rij);
@@ -231,29 +168,6 @@
 
     return IntermediateScattering::compute_F_k(r_ij.data(), n_rij, n_total, m_k_points);
 
-=======
-    const auto n_rt = rt.size();
-    const auto n_r0 = r0.size();
-    const auto n_rij = n_rt * (n_r0 - 1) std::vector<vec3<float>> r_ij(n_rij);
-    size_t i = 0
-
-        util::forLoopWrapper(0, n_rt,
-                             [&](size_t begin, size_t end) {
-                                 for (size_t rt_index = begin; rt_index < end; ++rt_index)
-                                 {
-                                     for (size_t r0_index = 0; r0_index < n_r0; ++r0_index)
-                                     {
-                                         if (rt_index != r0_index)
-                                         {
-                                             r_ij[i] = rt[rt_index] - r0[r0_index];
-                                             ++i;
-                                         }
-                                     }
-                                 }
-                             })
-
-            return IntermediateScattering::compute_F_k(r_ij, n_rij, n_total, m_k_points);
->>>>>>> fcf006c4
 }
 
 }} // namespace freud::diffraction