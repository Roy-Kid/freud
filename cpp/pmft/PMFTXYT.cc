--- conflicted
+++ resolved
@@ -111,7 +111,6 @@
         // make sure that t is bounded between 0 and 2PI
         t = fmod(t, 2 * M_PI);
         if (t < 0)
-<<<<<<< HEAD
         {
             t += 2 * M_PI;
         }
@@ -129,33 +128,6 @@
                 unsigned int ibin_y = (unsigned int)(bin_y);
                 unsigned int ibin_t = (unsigned int)(bin_t);
 #endif
-=======
-        {
-            t += 2 * M_PI;
-        }
-        // bin that point
-        float bin_x = floorf(x * dx_inv);
-        float bin_y = floorf(y * dy_inv);
-        float bin_t = floorf(t * dt_inv);
-// fast float to int conversion with truncation
-#ifdef __SSE2__
-        unsigned int ibin_x = _mm_cvtt_ss2si(_mm_load_ss(&bin_x));
-        unsigned int ibin_y = _mm_cvtt_ss2si(_mm_load_ss(&bin_y));
-        unsigned int ibin_t = _mm_cvtt_ss2si(_mm_load_ss(&bin_t));
-#else
-                unsigned int ibin_x = (unsigned int)(bin_x);
-                unsigned int ibin_y = (unsigned int)(bin_y);
-                unsigned int ibin_t = (unsigned int)(bin_t);
-#endif
-
-        if ((ibin_x < m_n_x) && (ibin_y < m_n_y) && (ibin_t < m_n_t))
-        {
-            ++m_local_bin_counts.local()[b_i(ibin_x, ibin_y, ibin_t)];
-        }
-    });
-}
->>>>>>> 59f7c02f
-
         if ((ibin_x < m_n_x) && (ibin_y < m_n_y) && (ibin_t < m_n_t))
         {
             ++m_local_bin_counts.local()[b_i(ibin_x, ibin_y, ibin_t)];
