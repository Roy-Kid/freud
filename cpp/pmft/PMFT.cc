// Copyright (c) 2010-2019 The Regents of the University of Michigan
// This file is from the freud project, released under the BSD 3-Clause License.

#include <stdexcept>
#ifdef __SSE2__
#include <emmintrin.h>
#endif

#include "PMFT.h"

using namespace std;
using namespace tbb;

/*! \internal
    \file PMFT.cc
    \brief Contains code for PMFT class
*/

namespace freud { namespace pmft {
/*! Initialize box
 */
PMFT::PMFT() : util::NdHistogram() {}

<<<<<<< HEAD
/*! All PMFT classes have the same deletion logic
 */
PMFT::~PMFT()
{
    for (tbb::enumerable_thread_specific<unsigned int*>::iterator i = m_local_bin_counts.begin();
         i != m_local_bin_counts.end(); ++i)
    {
        delete[](*i);
    }
}

std::shared_ptr<float> PMFT::precomputeAxisBinCenter(unsigned int size, float d, float max)
=======
//! Get a reference to the PCF array
std::shared_ptr<unsigned int> PMFT::getBinCounts()
{
    if (m_reduce == true)
    {
        reducePCF();
    }
    m_reduce = false;
    return m_bin_counts;
}

//! Get a reference to the PCF array
std::shared_ptr<float> PMFT::getPCF()
>>>>>>> 5f39bbdc
{
    return precomputeArrayGeneral(size, d, [=](float T, float nextT) { return -max + ((T + nextT) / 2.0); });
}

}; }; // end namespace freud::pmft<|MERGE_RESOLUTION|>--- conflicted
+++ resolved
@@ -21,34 +21,10 @@
  */
 PMFT::PMFT() : util::NdHistogram() {}
 
-<<<<<<< HEAD
 /*! All PMFT classes have the same deletion logic
  */
-PMFT::~PMFT()
-{
-    for (tbb::enumerable_thread_specific<unsigned int*>::iterator i = m_local_bin_counts.begin();
-         i != m_local_bin_counts.end(); ++i)
-    {
-        delete[](*i);
-    }
-}
 
 std::shared_ptr<float> PMFT::precomputeAxisBinCenter(unsigned int size, float d, float max)
-=======
-//! Get a reference to the PCF array
-std::shared_ptr<unsigned int> PMFT::getBinCounts()
-{
-    if (m_reduce == true)
-    {
-        reducePCF();
-    }
-    m_reduce = false;
-    return m_bin_counts;
-}
-
-//! Get a reference to the PCF array
-std::shared_ptr<float> PMFT::getPCF()
->>>>>>> 5f39bbdc
 {
     return precomputeArrayGeneral(size, d, [=](float T, float nextT) { return -max + ((T + nextT) / 2.0); });
 }
