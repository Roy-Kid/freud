--- conflicted
+++ resolved
@@ -8,14 +8,8 @@
 #include <ostream>
 #include <tbb/tbb.h>
 
-#include "Box.h"
-<<<<<<< HEAD
-#include "LinkCell.h"
-=======
 #include "NeighborList.h"
->>>>>>> a6e38444
 #include "PMFT.h"
-#include "VectorMath.h"
 
 /*! \file PMFTR12.h
     \brief Routines for computing potential of mean force and torque in R12 coordinates
