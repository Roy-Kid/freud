import numpy as np
import numpy.testing as npt
import freud
import sys
import unittest
from functools import lru_cache
from sympy.physics.wigner import wigner_3j

from util import (make_box_and_random_points, make_sc, make_bcc, make_fcc,
                  skipIfMissing)


def get_Ql(p, descriptors, nlist, weighted=False):
    """Given a set of points and a LocalDescriptors object (and the
    underlying neighborlist), compute the per-particle Steinhardt Ql
    order parameter for all :math:`l` values up to the maximum quantum
    number used in the computation of the descriptors."""
    Qbar_lm = np.zeros((p.shape[0], descriptors.sph.shape[1]),
                       dtype=np.complex128)
    for i in range(p.shape[0]):
        indices = nlist.index_i == i
        Ylms = descriptors.sph[indices, :]
        if weighted:
            weights = nlist.weights[indices, np.newaxis]
            weights /= np.sum(weights)
            num_neighbors = 1
        else:
            weights = np.ones_like(Ylms)
            num_neighbors = descriptors.sph.shape[0]/p.shape[0]
        Qbar_lm[i, :] = np.sum(Ylms * weights, axis=0)/num_neighbors

    Ql = np.zeros((Qbar_lm.shape[0], descriptors.l_max+1))
    for i in range(Ql.shape[0]):
        for l in range(Ql.shape[1]):
            for k in range(l**2, (l+1)**2):
                Ql[i, l] += np.absolute(Qbar_lm[i, k])**2
            Ql[i, l] = np.sqrt(4*np.pi/(2*l + 1) * Ql[i, l])

    return Ql


def lm_index(l, m):
    return l**2 + (m if m >= 0 else l - m)


@lru_cache(maxsize=None)
def get_wigner3j(l, m1, m2, m3):
    return float(wigner_3j(l, l, l, m1, m2, m3))


def get_Wl(p, descriptors, nlist):
    """Given a set of points and a LocalDescriptors object (and the
    underlying neighborlist), compute the per-particle Steinhardt Wl
    order parameter for all :math:`l` values up to the maximum quantum
    number used in the computation of the descriptors."""
    Qbar_lm = np.zeros((p.shape[0], descriptors.sph.shape[1]),
                       dtype=np.complex128)

    num_neighbors = descriptors.sph.shape[0]/p.shape[0]
    for i in range(p.shape[0]):
        indices = nlist.index_i == i
        Qbar_lm[i, :] = np.sum(descriptors.sph[indices, :],
                               axis=0)/num_neighbors

    Wl = np.zeros((Qbar_lm.shape[0], descriptors.l_max+1), dtype=np.complex128)
    for i in range(Wl.shape[0]):
        for l in range(Wl.shape[1]):
            for m1 in range(-l, l+1):
                for m2 in range(max(-l-m1, -l), min(l-m1, l)+1):
                    m3 = -m1 - m2
                    # Manually add Condon-Shortley phase
                    phase = 1
                    for m in m1, m2, m3:
                        if m > 0 and m % 2 == 1:
                            phase *= -1
                    Wl[i, l] += phase * get_wigner3j(l, m1, m2, m3) * \
                        Qbar_lm[i, lm_index(l, m1)] * \
                        Qbar_lm[i, lm_index(l, m2)] * \
                        Qbar_lm[i, lm_index(l, m3)]
    return Wl


class TestLocalDescriptors(unittest.TestCase):
    def test_shape(self):
        N = 1000
        num_neighbors = 4
        l_max = 8
        r_max = 0.5
        L = 10

        box, positions = make_box_and_random_points(L, N)
        positions.flags['WRITEABLE'] = False

        comp = freud.environment.LocalDescriptors(
            num_neighbors, l_max, r_max, True)

        # Test access
        with self.assertRaises(AttributeError):
            comp.sph
        with self.assertRaises(AttributeError):
            comp.num_particles
        with self.assertRaises(AttributeError):
            comp.num_sphs

        comp.compute(box, num_neighbors, positions)

        # Test access
        comp.sph
        comp.num_particles
        comp.num_sphs

        self.assertEqual(comp.sph.shape[0], N*num_neighbors)

        self.assertEqual(comp.num_particles, positions.shape[0])

        self.assertEqual(comp.num_sphs/comp.num_particles, num_neighbors)

        self.assertEqual(comp.l_max, l_max)

    def test_global(self):
        N = 1000
        num_neighbors = 4
        l_max = 8
        L = 10

        box, positions = make_box_and_random_points(L, N)

        comp = freud.environment.LocalDescriptors(
            num_neighbors, l_max, .5, True)
        comp.compute(box, num_neighbors, positions, mode='global')

        sphs = comp.sph

        self.assertEqual(sphs.shape[0], N*num_neighbors)

    def test_particle_local(self):
        N = 1000
        num_neighbors = 4
        l_max = 8
        L = 10

        box, positions = make_box_and_random_points(L, N)
        orientations = np.random.uniform(-1, 1, size=(N, 4)).astype(np.float32)
        orientations /= np.sqrt(np.sum(orientations**2,
                                       axis=-1))[:, np.newaxis]

        comp = freud.environment.LocalDescriptors(
            num_neighbors, l_max, .5, True)

        with self.assertRaises(RuntimeError):
            comp.compute(box, num_neighbors, positions, mode='particle_local')

        comp.compute(box, num_neighbors, positions,
                     orientations=orientations, mode='particle_local')

        sphs = comp.sph

        self.assertEqual(sphs.shape[0], N*num_neighbors)

    def test_unknown_modes(self):
        N = 1000
        num_neighbors = 4
        l_max = 8
        L = 10

        box, positions = make_box_and_random_points(L, N)

        comp = freud.environment.LocalDescriptors(
            num_neighbors, l_max, .5, True)

        with self.assertRaises(RuntimeError):
            comp.compute(box, num_neighbors, positions,
                         mode='particle_local_wrong')

    def test_shape_twosets(self):
        N = 1000
        num_neighbors = 4
        l_max = 8
        L = 10

        box, positions = make_box_and_random_points(L, N)
        positions2 = np.random.uniform(-L/2, L/2,
                                       size=(N//3, 3)).astype(np.float32)

        comp = freud.environment.LocalDescriptors(
            num_neighbors, l_max, .5, True)
        comp.compute(box, num_neighbors, positions, positions2)
        sphs = comp.sph
        self.assertEqual(sphs.shape[0], N//3*num_neighbors)

    def test_repr(self):
        comp = freud.environment.LocalDescriptors(4, 8, 0.5, True)
        self.assertEqual(str(comp), str(eval(repr(comp))))

    def test_ql(self):
        """Check if we can reproduce Steinhardt Ql."""
<<<<<<< HEAD
        def get_Ql(p, descriptors, nlist):
            """Given a set of points and a LocalDescriptors object (and the
            underlying neighborlist), compute the per-particle Steinhardt Ql
            order parameter for all :math:`l` values up to the maximum quantum
            number used in the computation of the descriptors."""
            Qbar_lm = np.zeros((p.shape[0], descriptors.sph.shape[1]),
                               dtype=np.complex128)
            num_neighbors = descriptors.sph.shape[0]/p.shape[0]
            for i in range(p.shape[0]):
                indices = nlist.query_point_indices == i
                Qbar_lm[i, :] = np.sum(descriptors.sph[indices, :],
                                       axis=0)/num_neighbors

            Ql = np.zeros((Qbar_lm.shape[0], descriptors.l_max+1))
            for i in range(Ql.shape[0]):
                for l in range(Ql.shape[1]):
                    for k in range(l**2, (l+1)**2):
                        Ql[i, l] += np.absolute(Qbar_lm[i, k])**2
                    Ql[i, l] = np.sqrt(4*np.pi/(2*l + 1) * Ql[i, l])

            return Ql

=======
>>>>>>> 0fd14488
        # These exact parameter values aren't important; they won't necessarily
        # give useful outputs for some of the structures, but that's fine since
        # we just want to check that LocalDescriptors is consistent with
        # Steinhardt.
        num_neighbors = 6
        l_max = 12
        r_max = 2

        for struct_func in [make_sc, make_bcc, make_fcc]:
            box, points = struct_func(5, 5, 5)

            # In order to be able to access information on which particles are
            # bonded to which ones, we precompute the neighborlist
            lc = freud.locality.AABBQuery(box, points)
            nl = lc.query(points,
                          dict(exclude_ii=True,
                               num_neighbors=num_neighbors)).toNeighborList()
            ld = freud.environment.LocalDescriptors(
                num_neighbors, l_max, r_max)
            ld.compute(box, num_neighbors, points, mode='global', nlist=nl)

            Ql = get_Ql(points, ld, nl)

            # Test all allowable values of l.
            for L in range(2, l_max+1):
                steinhardt = freud.order.Steinhardt(L)
                steinhardt.compute(box, points, nlist=nl)
                # Some of the calculations done for Steinhardt can be imprecise
                # in cases where there is no symmetry. Since simple cubic
                # should have a 0 Ql value in many cases, we need to set high
                # tolerances for those specific cases.
                npt.assert_allclose(
                    steinhardt.order, Ql[:, L],
                    atol=1e-3 if struct_func == make_sc else 1e-6,
                    err_msg="Failed for {}, L = {}".format(
                        struct_func.__name__, L))

    def test_ql_weighted(self):
        """Check if we can reproduce Steinhardt Ql with bond weights."""
        np.random.seed(0)

<<<<<<< HEAD
        def get_Ql(p, descriptors, nlist):
            """Given a set of points and a LocalDescriptors object (and the
            underlying neighborlist), compute the per-particle Steinhardt Ql
            order parameter for all :math:`l` values up to the maximum quantum
            number used in the computation of the descriptors."""
            Qbar_lm = np.zeros((p.shape[0], descriptors.sph.shape[1]),
                               dtype=np.complex128)
            for i in range(p.shape[0]):
                indices = nlist.query_point_indices == i
                Ylms = descriptors.sph[indices, :]
                weights = nlist.weights[indices, np.newaxis]
                weights /= np.sum(weights)
                Qbar_lm[i, :] = np.sum(Ylms * weights, axis=0)

            Ql = np.zeros((Qbar_lm.shape[0], descriptors.l_max+1))
            for i in range(Ql.shape[0]):
                for l in range(Ql.shape[1]):
                    for k in range(l**2, (l+1)**2):
                        Ql[i, l] += np.absolute(Qbar_lm[i, k])**2
                    Ql[i, l] = np.sqrt(4*np.pi/(2*l + 1) * Ql[i, l])

            return Ql

=======
>>>>>>> 0fd14488
        # These exact parameter values aren't important; they won't necessarily
        # give useful outputs for some of the structures, but that's fine since
        # we just want to check that LocalDescriptors is consistent with
        # Steinhardt.
        num_neighbors = 6
        l_max = 12
        r_max = 2

        for struct_func in [make_sc, make_bcc, make_fcc]:
            box, points = struct_func(5, 5, 5)

            # In order to be able to access information on which particles are
            # bonded to which ones, we precompute the neighborlist
            lc = freud.locality.AABBQuery(box, points)
            nl = lc.query(points,
                          dict(exclude_ii=True,
                               num_neighbors=num_neighbors)).toNeighborList()
            ld = freud.environment.LocalDescriptors(
                num_neighbors, l_max, r_max)
            ld.compute(box, num_neighbors, points, mode='global', nlist=nl)

            # Generate random weights for each bond
            nl = freud.locality.NeighborList.from_arrays(
                len(points), len(points),
                nl.query_point_indices, nl.point_indices,
                nl.distances, np.random.rand(len(nl.weights)))

            Ql = get_Ql(points, ld, nl, True)

            # Test all allowable values of l.
            for L in range(2, l_max+1):
                steinhardt = freud.order.Steinhardt(L, weighted=True)
                steinhardt.compute(box, points, nlist=nl)
                # Some of the calculations done for Steinhardt can be imprecise
                # in cases where there is no symmetry. Since simple cubic
                # should have a 0 Ql value in many cases, we need to set high
                # tolerances for those specific cases.
                npt.assert_allclose(
                    steinhardt.order,
                    Ql[:, L],
                    atol=1e-3 if struct_func == make_sc else 1e-6,
                    err_msg="Failed for {}, L = {}".format(
                        struct_func.__name__, L))

    @unittest.skipIf(sys.version_info < (3, 2),
                     "functools.lru_cache only supported on Python 3.2+")
    @skipIfMissing('sympy.physics.wigner')
    def test_wl(self):
        """Check if we can reproduce Steinhardt Wl."""
<<<<<<< HEAD
        from functools import lru_cache
        from sympy.physics.wigner import wigner_3j

        def lm_index(l, m):
            return l**2 + (m if m >= 0 else l - m)

        @lru_cache(maxsize=None)
        def get_wigner3j(l, m1, m2, m3):
            return float(wigner_3j(l, l, l, m1, m2, m3))

        def get_Wl(p, descriptors, nlist):
            """Given a set of points and a LocalDescriptors object (and the
            underlying neighborlist), compute the per-particle Steinhardt Wl
            order parameter for all :math:`l` values up to the maximum quantum
            number used in the computation of the descriptors."""
            Qbar_lm = np.zeros((p.shape[0], descriptors.sph.shape[1]),
                               dtype=np.complex128)

            num_neighbors = descriptors.sph.shape[0]/p.shape[0]
            for i in range(p.shape[0]):
                indices = nlist.query_point_indices == i
                Qbar_lm[i, :] = np.sum(descriptors.sph[indices, :],
                                       axis=0)/num_neighbors

            Wl = np.zeros((Qbar_lm.shape[0], descriptors.l_max+1),
                          dtype=np.complex128)
            for i in range(Wl.shape[0]):
                for l in range(Wl.shape[1]):
                    for m1 in range(-l, l+1):
                        for m2 in range(max(-l-m1, -l), min(l-m1, l)+1):
                            m3 = -m1 - m2
                            # Manually add Condon-Shortley phase
                            phase = 1
                            for m in m1, m2, m3:
                                if m > 0 and m % 2 == 1:
                                    phase *= -1
                            Wl[i, l] += phase * get_wigner3j(l, m1, m2, m3) * \
                                Qbar_lm[i, lm_index(l, m1)] * \
                                Qbar_lm[i, lm_index(l, m2)] * \
                                Qbar_lm[i, lm_index(l, m3)]
            return Wl

=======
>>>>>>> 0fd14488
        # These exact parameter values aren't important; they won't necessarily
        # give useful outputs for some of the structures, but that's fine since
        # we just want to check that LocalDescriptors is consistent with
        # Steinhardt.
        num_neighbors = 6
        l_max = 12
        r_max = 2

        for struct_func in [make_sc, make_bcc, make_fcc]:
            box, points = struct_func(5, 5, 5)

            # In order to be able to access information on which particles are
            # bonded to which ones, we precompute the neighborlist
            lc = freud.locality.AABBQuery(box, points)
            nl = lc.query(points,
                          dict(exclude_ii=True,
                               num_neighbors=num_neighbors)).toNeighborList()
            ld = freud.environment.LocalDescriptors(
                num_neighbors, l_max, r_max)
            ld.compute(box, num_neighbors, points, mode='global', nlist=nl)

            Wl = get_Wl(points, ld, nl)

            # Test all allowable values of l.
            for L in range(2, l_max+1):
                steinhardt = freud.order.Steinhardt(L, Wl=True)
                steinhardt.compute(box, points, nlist=nl)
                npt.assert_array_almost_equal(steinhardt.order, Wl[:, L])

    @skipIfMissing('scipy.special')
    def test_ld(self):
        """Verify the behavior of LocalDescriptors by explicitly calculating
        spherical harmonics manually and verifying them."""
        from scipy.special import sph_harm
        atol = 1e-5
        L = 8
        N = 100
        box, points = make_box_and_random_points(L, N)

        num_neighbors = 1
        r_max = 2
        l_max = 2

        # We want to provide the NeighborList ourselves since we need to use it
        # again later anyway.
        lc = freud.locality.AABBQuery(box, points)
        nl = lc.query(points,
                      dict(exclude_ii=True,
                           num_neighbors=num_neighbors)).toNeighborList()

        ld = freud.environment.LocalDescriptors(
            num_neighbors, l_max, r_max)
        ld.compute(box, num_neighbors, points, mode='global', nlist=nl)

        # Loop over the sphs and compute them explicitly.
        for idx, (i, j) in enumerate(nl):
            bond = box.wrap(points[j] - points[i])
            r = np.linalg.norm(bond)
            theta = np.arccos(bond[2]/r)
            phi = np.arctan2(bond[1], bond[0])

            count = 0
            for l in range(l_max+1):
                for m in range(l+1):
                    # Explicitly calculate the spherical harmonic with scipy
                    # and check the output.  Arg order is theta, phi for scipy,
                    # but we need to pass the swapped angles because it uses
                    # the opposite convention from fsph (which LocalDescriptors
                    # uses internally).
                    scipy_val = sph_harm(m, l, phi, theta)
                    ld_val = (-1)**abs(m) * ld.sph[idx, count]
                    self.assertTrue(np.isclose(
                        scipy_val, ld_val, atol=atol),
                        msg=("Failed for l={}, m={}, x={}, y = {}"
                             "\ntheta={}, phi={}").format(
                            l, m, scipy_val, ld_val,
                            theta, phi))
                    count += 1

                for neg_m in range(1, l+1):
                    m = -neg_m
                    scipy_val = sph_harm(m, l, phi, theta)
                    ld_val = ld.sph[idx, count]
                    self.assertTrue(np.isclose(
                        scipy_val, ld_val, atol=atol),
                        msg=("Failed for l={}, m={}, x={}, y = {}"
                             "\ntheta={}, phi={}").format(
                            l, m, scipy_val, ld_val,
                            theta, phi))
                    count += 1

    @skipIfMissing('scipy.special')
    def test_ref_point_ne_points(self):
        """Verify the behavior of LocalDescriptors by explicitly calculating
        spherical harmonics manually and verifying them."""
        from scipy.special import sph_harm
        atol = 1e-5
        L = 8
        N = 100
        box, points = make_box_and_random_points(L, N)
        ref_points = np.random.rand(N, 3)*L - L/2

        num_neighbors = 1
        r_max = 2
        l_max = 2

        # We want to provide the NeighborList ourselves since we need to use it
        # again later anyway.
        lc = freud.locality.AABBQuery(box, points)
        nl = lc.query(points,
                      dict(exclude_ii=True,
                           num_neighbors=num_neighbors)).toNeighborList()

        ld = freud.environment.LocalDescriptors(
            num_neighbors, l_max, r_max)
        ld.compute(box, num_neighbors, ref_points, points, mode='global',
                   nlist=nl)

        # Loop over the sphs and compute them explicitly.
        for idx, (i, j) in enumerate(nl):
            bond = box.wrap(points[j] - ref_points[i])
            r = np.linalg.norm(bond)
            theta = np.arccos(bond[2]/r)
            phi = np.arctan2(bond[1], bond[0])

            count = 0
            for l in range(l_max+1):
                for m in range(l+1):
                    # Explicitly calculate the spherical harmonic with scipy
                    # and check the output.  Arg order is theta, phi for scipy,
                    # but we need to pass the swapped angles because it uses
                    # the opposite convention from fsph (which LocalDescriptors
                    # uses internally).
                    scipy_val = sph_harm(m, l, phi, theta)
                    ld_val = (-1)**abs(m) * ld.sph[idx, count]
                    self.assertTrue(np.isclose(
                        scipy_val, ld_val, atol=atol),
                        msg=("Failed for l={}, m={}, x={}, y = {}"
                             "\ntheta={}, phi={}").format(
                            l, m, scipy_val, ld_val,
                            theta, phi))
                    count += 1

                for neg_m in range(1, l+1):
                    m = -neg_m
                    scipy_val = sph_harm(m, l, phi, theta)
                    ld_val = ld.sph[idx, count]
                    self.assertTrue(np.isclose(
                        scipy_val, ld_val, atol=atol),
                        msg=("Failed for l={}, m={}, x={}, y = {}"
                             "\ntheta={}, phi={}").format(
                            l, m, scipy_val, ld_val,
                            theta, phi))
                    count += 1


if __name__ == '__main__':
    unittest.main()<|MERGE_RESOLUTION|>--- conflicted
+++ resolved
@@ -18,7 +18,7 @@
     Qbar_lm = np.zeros((p.shape[0], descriptors.sph.shape[1]),
                        dtype=np.complex128)
     for i in range(p.shape[0]):
-        indices = nlist.index_i == i
+        indices = nlist.query_point_indices == i
         Ylms = descriptors.sph[indices, :]
         if weighted:
             weights = nlist.weights[indices, np.newaxis]
@@ -58,7 +58,7 @@
 
     num_neighbors = descriptors.sph.shape[0]/p.shape[0]
     for i in range(p.shape[0]):
-        indices = nlist.index_i == i
+        indices = nlist.query_point_indices == i
         Qbar_lm[i, :] = np.sum(descriptors.sph[indices, :],
                                axis=0)/num_neighbors
 
@@ -194,31 +194,6 @@
 
     def test_ql(self):
         """Check if we can reproduce Steinhardt Ql."""
-<<<<<<< HEAD
-        def get_Ql(p, descriptors, nlist):
-            """Given a set of points and a LocalDescriptors object (and the
-            underlying neighborlist), compute the per-particle Steinhardt Ql
-            order parameter for all :math:`l` values up to the maximum quantum
-            number used in the computation of the descriptors."""
-            Qbar_lm = np.zeros((p.shape[0], descriptors.sph.shape[1]),
-                               dtype=np.complex128)
-            num_neighbors = descriptors.sph.shape[0]/p.shape[0]
-            for i in range(p.shape[0]):
-                indices = nlist.query_point_indices == i
-                Qbar_lm[i, :] = np.sum(descriptors.sph[indices, :],
-                                       axis=0)/num_neighbors
-
-            Ql = np.zeros((Qbar_lm.shape[0], descriptors.l_max+1))
-            for i in range(Ql.shape[0]):
-                for l in range(Ql.shape[1]):
-                    for k in range(l**2, (l+1)**2):
-                        Ql[i, l] += np.absolute(Qbar_lm[i, k])**2
-                    Ql[i, l] = np.sqrt(4*np.pi/(2*l + 1) * Ql[i, l])
-
-            return Ql
-
-=======
->>>>>>> 0fd14488
         # These exact parameter values aren't important; they won't necessarily
         # give useful outputs for some of the structures, but that's fine since
         # we just want to check that LocalDescriptors is consistent with
@@ -260,32 +235,6 @@
         """Check if we can reproduce Steinhardt Ql with bond weights."""
         np.random.seed(0)
 
-<<<<<<< HEAD
-        def get_Ql(p, descriptors, nlist):
-            """Given a set of points and a LocalDescriptors object (and the
-            underlying neighborlist), compute the per-particle Steinhardt Ql
-            order parameter for all :math:`l` values up to the maximum quantum
-            number used in the computation of the descriptors."""
-            Qbar_lm = np.zeros((p.shape[0], descriptors.sph.shape[1]),
-                               dtype=np.complex128)
-            for i in range(p.shape[0]):
-                indices = nlist.query_point_indices == i
-                Ylms = descriptors.sph[indices, :]
-                weights = nlist.weights[indices, np.newaxis]
-                weights /= np.sum(weights)
-                Qbar_lm[i, :] = np.sum(Ylms * weights, axis=0)
-
-            Ql = np.zeros((Qbar_lm.shape[0], descriptors.l_max+1))
-            for i in range(Ql.shape[0]):
-                for l in range(Ql.shape[1]):
-                    for k in range(l**2, (l+1)**2):
-                        Ql[i, l] += np.absolute(Qbar_lm[i, k])**2
-                    Ql[i, l] = np.sqrt(4*np.pi/(2*l + 1) * Ql[i, l])
-
-            return Ql
-
-=======
->>>>>>> 0fd14488
         # These exact parameter values aren't important; they won't necessarily
         # give useful outputs for some of the structures, but that's fine since
         # we just want to check that LocalDescriptors is consistent with
@@ -335,51 +284,6 @@
     @skipIfMissing('sympy.physics.wigner')
     def test_wl(self):
         """Check if we can reproduce Steinhardt Wl."""
-<<<<<<< HEAD
-        from functools import lru_cache
-        from sympy.physics.wigner import wigner_3j
-
-        def lm_index(l, m):
-            return l**2 + (m if m >= 0 else l - m)
-
-        @lru_cache(maxsize=None)
-        def get_wigner3j(l, m1, m2, m3):
-            return float(wigner_3j(l, l, l, m1, m2, m3))
-
-        def get_Wl(p, descriptors, nlist):
-            """Given a set of points and a LocalDescriptors object (and the
-            underlying neighborlist), compute the per-particle Steinhardt Wl
-            order parameter for all :math:`l` values up to the maximum quantum
-            number used in the computation of the descriptors."""
-            Qbar_lm = np.zeros((p.shape[0], descriptors.sph.shape[1]),
-                               dtype=np.complex128)
-
-            num_neighbors = descriptors.sph.shape[0]/p.shape[0]
-            for i in range(p.shape[0]):
-                indices = nlist.query_point_indices == i
-                Qbar_lm[i, :] = np.sum(descriptors.sph[indices, :],
-                                       axis=0)/num_neighbors
-
-            Wl = np.zeros((Qbar_lm.shape[0], descriptors.l_max+1),
-                          dtype=np.complex128)
-            for i in range(Wl.shape[0]):
-                for l in range(Wl.shape[1]):
-                    for m1 in range(-l, l+1):
-                        for m2 in range(max(-l-m1, -l), min(l-m1, l)+1):
-                            m3 = -m1 - m2
-                            # Manually add Condon-Shortley phase
-                            phase = 1
-                            for m in m1, m2, m3:
-                                if m > 0 and m % 2 == 1:
-                                    phase *= -1
-                            Wl[i, l] += phase * get_wigner3j(l, m1, m2, m3) * \
-                                Qbar_lm[i, lm_index(l, m1)] * \
-                                Qbar_lm[i, lm_index(l, m2)] * \
-                                Qbar_lm[i, lm_index(l, m3)]
-            return Wl
-
-=======
->>>>>>> 0fd14488
         # These exact parameter values aren't important; they won't necessarily
         # give useful outputs for some of the structures, but that's fine since
         # we just want to check that LocalDescriptors is consistent with
