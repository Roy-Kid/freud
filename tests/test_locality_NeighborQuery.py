import numpy as np
import numpy.testing as npt
import freud
from collections import Counter
import itertools
import unittest
from util import make_box_and_random_points

"""
Define helper functions for getting the neighbors of a point. Note that
querying doesn't guarantee k results per ref point, but rather per point. As a
result, we need to be careful with the usage of these functions, and swap their
usage when we hit freud 2.0 (where we will reverse the ordering).
"""


def get_ref_point_neighbors(nl, i):
    return {x[0] for x in nl if x[1] == i}


def get_point_neighbors(nl, i):
    return {x[1] for x in nl if x[0] == i}


def nlist_equal(nlist1, nlist2):
    return set((i, j) for i, j in nlist1) == set((i, j) for i, j in nlist2)


class TestNeighborQuery(object):
    @classmethod
    def build_query_object(cls, box, ref_points, rcut=None):
        raise RuntimeError(
            "The build_query_object function must be defined for every "
            "subclass of NeighborQuery in a separate subclass of "
            "unittest.TestCase")

    def test_query_ball(self):
        L = 10  # Box Dimensions
        rcut = 2.01  # Cutoff radius
        N = 4  # number of particles

        box = freud.box.Box.cube(L)  # Initialize Box

        points = np.zeros(shape=(N, 3), dtype=np.float32)
        points[0] = [0.0, 0.0, 0.0]
        points[1] = [1.0, 0.0, 0.0]
        points[2] = [3.0, 0.0, 0.0]
        points[3] = [2.0, 0.0, 0.0]
        nq = self.build_query_object(box, points, rcut)

        # particle 0 has 3 bonds
        npt.assert_equal(len(list(nq.queryBall(points[[0]], rcut))), 3)
        # particle 1 has 4 bonds
        npt.assert_equal(len(list(nq.queryBall(points[[1]], rcut))), 4)
        # particle 2 has 3 bonds
        npt.assert_equal(len(list(nq.queryBall(points[[2]], rcut))), 3)
        # particle 3 has 4 bonds
        npt.assert_equal(len(list(nq.queryBall(points[[3]], rcut))), 4)

        # Check NeighborList length without self-exclusions.
        npt.assert_equal(
            len(nq.queryBall(points, rcut, exclude_ii=False).toNList()), 14)

        # When excluding, check that everything has one less neighbor and that
        # the toNList method correctly excludes neighbors.
        list_of_neighbors = sorted(list(
            nq.queryBall(points, rcut, exclude_ii=True)))
        # Remove distances, which are not used here.
        list_of_neighbors = [[p[0], p[1]] for p in list_of_neighbors]
        nlist = nq.queryBall(points, rcut, exclude_ii=True).toNList()
        nlist_neighbors = sorted(list(zip(nlist.index_i, nlist.index_j)))

        # Number of neighbors is one less per-particle than before.
        npt.assert_equal(len(list_of_neighbors), 10)
        npt.assert_equal(len(nlist_neighbors), 10)

        # Actual set of neighbors should be identical from both methods.
        npt.assert_array_equal(list_of_neighbors, nlist_neighbors)

        # now move particle 0 out of range...
        points[0] = 5

        # particle 0 has no bonds now
        npt.assert_equal(len(list(nq.queryBall(points[[0]], rcut))), 0)

    def test_query_ball_generic(self):
        L = 10  # Box Dimensions
        rcut = 2.01  # Cutoff radius
        N = 4  # number of particles

        box = freud.box.Box.cube(L)  # Initialize Box

        points = np.zeros(shape=(N, 3), dtype=np.float32)
        points[0] = [0.0, 0.0, 0.0]
        points[1] = [1.0, 0.0, 0.0]
        points[2] = [3.0, 0.0, 0.0]
        points[3] = [2.0, 0.0, 0.0]
        nq = self.build_query_object(box, points, rcut)

        nlist = nq._queryGeneric(points, dict(mode='ball', r_max=rcut))
        nlist_neighbors = sorted(list(zip(nlist.index_i, nlist.index_j)))
        # particle 0 has 2 bonds
        npt.assert_equal(sum(nlist.index_i == 0), 3)
        # particle 1 has 3 bonds
        npt.assert_equal(sum(nlist.index_i == 1), 4)
        # particle 2 has 2 bonds
        npt.assert_equal(sum(nlist.index_i == 2), 3)
        # particle 3 has 3 bonds
        npt.assert_equal(sum(nlist.index_i == 3), 4)

        # Check NeighborList length without self-exclusions.
        nlist = nq._queryGeneric(
            points, dict(mode='ball', r_max=rcut, exclude_ii=True))
        nlist_neighbors = sorted(list(zip(nlist.index_i, nlist.index_j)))
        # When excluding, everything has one less neighbor.
        npt.assert_equal(len(nlist_neighbors), 10)

        # now move particle 0 out of range...
        points[0] = 5

<<<<<<< HEAD
        nq = freud.locality.LinkCell(box, rcut, points)
        nlist = nq._queryGeneric(points, dict(mode='ball', r_max=rcut))
=======
        nq = self.build_query_object(box, points, rcut)
        nlist = nq._queryGeneric(points, dict(mode='ball', rmax=rcut))
>>>>>>> e3e28a37
        nlist_neighbors = sorted(list(zip(nlist.index_i, nlist.index_j)))
        # particle 0 has 0 bonds
        npt.assert_equal(sum(nlist.index_i == 0), 1)
        # particle 1 has 2 bonds
        npt.assert_equal(sum(nlist.index_i == 1), 3)
        # particle 2 has 2 bonds
        npt.assert_equal(sum(nlist.index_i == 2), 3)
        # particle 3 has 2 bonds
        npt.assert_equal(sum(nlist.index_i == 3), 3)

    def test_query(self):
        L = 10  # Box Dimensions
        N = 4  # number of particles

        box = freud.box.Box.cube(L)  # Initialize Box

        points = np.zeros(shape=(N, 3), dtype=np.float32)
        points[0] = [0.0, 0.0, 0.0]
        points[1] = [1.0, 0.0, 0.0]
        points[2] = [3.0, 0.0, 0.0]
        points[3] = [2.0, 0.0, 0.0]
        nq = self.build_query_object(box, points, L/10)

        result = list(nq.query(points, 3))
        npt.assert_equal(get_point_neighbors(result, 0), {0, 1, 3})
        npt.assert_equal(get_point_neighbors(result, 1), {0, 1, 3})
        npt.assert_equal(get_point_neighbors(result, 2), {1, 2, 3})
        npt.assert_equal(get_point_neighbors(result, 3), {1, 2, 3})

        # All other points are neighbors when self-neighbors are excluded.
        result = list(nq.query(points, 3, exclude_ii=True))
        npt.assert_equal(get_point_neighbors(result, 0), {1, 2, 3})
        npt.assert_equal(get_point_neighbors(result, 1), {0, 2, 3})
        npt.assert_equal(get_point_neighbors(result, 2), {0, 1, 3})
        npt.assert_equal(get_point_neighbors(result, 3), {0, 1, 2})

        # Make sure the result is not changed by conversion to a NeighborList.
        nlist = nq.query(points, 3, exclude_ii=True).toNList()
        nlist_result = sorted(list(zip(nlist.index_i, nlist.index_j)))
        original_result = sorted([(x[0], x[1]) for x in result])
        npt.assert_equal(nlist_result, original_result)

        # Test overflow case
        npt.assert_equal(list(nq.query(points, 5, exclude_ii=True)), result)

    def test_query_generic(self):
        L = 10  # Box Dimensions
        N = 4  # number of particles

        box = freud.box.Box.cube(L)  # Initialize Box

        points = np.zeros(shape=(N, 3), dtype=np.float32)
        points[0] = [0.0, 0.0, 0.0]
        points[1] = [1.0, 0.0, 0.0]
        points[2] = [3.0, 0.0, 0.0]
        points[3] = [2.0, 0.0, 0.0]
        nq = self.build_query_object(box, points, L/10)

        nlist = nq._queryGeneric(points, dict(mode='nearest', nn=3))
        result = list(zip(nlist.index_i, nlist.index_j))
        npt.assert_equal(get_point_neighbors(result, 0), {0, 1, 3})
        npt.assert_equal(get_point_neighbors(result, 1), {0, 1, 3})
        npt.assert_equal(get_point_neighbors(result, 2), {1, 2, 3})
        npt.assert_equal(get_point_neighbors(result, 3), {1, 2, 3})

        # All other points are neighbors when self-neighbors are excluded.
        nlist = nq._queryGeneric(
            points, dict(mode='nearest', nn=3, exclude_ii=True))
        result = list(zip(nlist.index_i, nlist.index_j))
        npt.assert_equal(get_point_neighbors(result, 0), {1, 2, 3})
        npt.assert_equal(get_point_neighbors(result, 1), {0, 2, 3})
        npt.assert_equal(get_point_neighbors(result, 2), {0, 1, 3})
        npt.assert_equal(get_point_neighbors(result, 3), {0, 1, 2})

        # Test overflow case. Need to sort because the nlist output of
        # _queryGeneric is sorted by ref_point by construction.
        all_results = sorted(
            [(x[0], x[1]) for x in nq.query(points, 5, exclude_ii=True)])
        npt.assert_equal(all_results, result)

    def test_query_ball_to_nlist(self):
        """Test that generated NeighborLists are identical to the results of
        querying"""
        L = 10  # Box Dimensions
        N = 400  # number of particles

        box, ref_points = make_box_and_random_points(L, N, seed=0)
        points = np.random.rand(N, 3) * L

        nq = self.build_query_object(box, ref_points, L/10)

        result_list = list(nq.queryBall(points, 2))
        result_list = [(b[0], b[1]) for b in result_list]
        nlist = nq.queryBall(points, 2).toNList()
        list_nlist = list(zip(nlist.index_i, nlist.index_j))

        npt.assert_equal(set(result_list), set(list_nlist))

    def test_query_to_nlist(self):
        """Test that generated NeighborLists are identical to the results of
        querying"""
        L = 10  # Box Dimensions
        N = 400  # number of particles

        box, ref_points = make_box_and_random_points(L, N, seed=0)
        _, points = make_box_and_random_points(L, N, seed=1)

        nq = self.build_query_object(box, ref_points, L/10)

        result_list = list(nq.query(points, 2))
        result_list = [(b[0], b[1]) for b in result_list]
        nlist = nq.query(points, 2).toNList()
        list_nlist = list(zip(nlist.index_i, nlist.index_j))

        npt.assert_equal(set(result_list), set(list_nlist))

    def test_reciprocal(self):
        """Test that, for a random set of points, for each (i, j) neighbor
        pair there also exists a (j, i) neighbor pair for one set of points"""
        L, rcut, N = (10, 2.01, 1024)

        box, points = make_box_and_random_points(L, N, seed=0)
        nq = self.build_query_object(box, points, rcut)
        result = list(nq.queryBall(points, rcut))

        ij = {(x[0], x[1]) for x in result}
        ji = set((j, i) for (i, j) in ij)

        self.assertEqual(ij, ji)

    def test_reciprocal_twoset(self):
        """Test that, for a random set of points, for each (i, j) neighbor
        pair there also exists a (j, i) neighbor pair for two sets of
        different points
        """
        L, rcut, N = (10, 2.01, 1024)

        box, points = make_box_and_random_points(L, N, seed=0)
        _, points2 = make_box_and_random_points(L, N//6, seed=1)
        nq = self.build_query_object(box, points, rcut)
        nq2 = self.build_query_object(box, points2, rcut)

        result = list(nq.queryBall(points2, rcut))
        result2 = list(nq2.queryBall(points, rcut))

        ij = {(x[0], x[1]) for x in result}
        ij2 = {(x[1], x[0]) for x in result2}

        self.assertEqual(ij, ij2)

    def test_exclude_ii(self):
        L, rcut, N = (10, 2.01, 1024)

        box, points = make_box_and_random_points(L, N)
        points2 = points[:N//6]
        nq = self.build_query_object(box, points, rcut)
        result = list(nq.queryBall(points2, rcut))

        ij1 = {(x[0], x[1]) for x in result}

        result2 = list(nq.queryBall(points2, rcut, exclude_ii=True))

        ij2 = {(x[0], x[1]) for x in result2}

        self.assertTrue(all((i, i) not in ij2 for i in range(N)))

        ij2.update((i, i) for i in range(points2.shape[0]))

        self.assertEqual(ij1, ij2)

    def test_exhaustive_search(self):
        L, rcut, N = (10, 1.999, 32)

        box = freud.box.Box.cube(L)
        seed = 0

        for i in range(10):
            _, points = make_box_and_random_points(L, N, seed=seed+i)
            all_vectors = points[:, np.newaxis, :] - points[np.newaxis, :, :]
            box.wrap(all_vectors.reshape((-1, 3)))
            all_rsqs = np.sum(all_vectors**2, axis=-1)
            (exhaustive_i, exhaustive_j) = np.where(np.logical_and(
                all_rsqs < rcut**2, all_rsqs > 0))

            exhaustive_ijs = set(zip(exhaustive_i, exhaustive_j))
            exhaustive_counts = Counter(exhaustive_i)
            exhaustive_counts_list = [exhaustive_counts[j] for j in range(N)]

            nq = self.build_query_object(box, points, rcut)
            result = list(nq.queryBall(points, rcut, exclude_ii=True))
            ijs = {(x[1], x[0]) for x in result}
            counts = Counter([x[1] for x in result])
            counts_list = [counts[j] for j in range(N)]

            try:
                self.assertEqual(exhaustive_ijs, ijs)
            except AssertionError:
                print('Failed neighbors, random seed: {} (i={})'.format(
                    seed, i))
                raise

            try:
                self.assertEqual(exhaustive_counts_list, counts_list)
            except AssertionError:
                print('Failed neighbor counts, random seed: {} (i={})'.format(
                    seed, i))
                raise

    def test_exhaustive_search_asymmetric(self):
        L, rcut, N = (10, 1.999, 32)

        box = freud.box.Box.cube(L)
        seed = 0

        for i in range(10):
            np.random.seed(seed + i)
            points = np.random.uniform(-L/2, L/2, (N, 3)).astype(np.float32)
            points2 = np.random.uniform(
                -L/2, L/2, (N//2, 3)).astype(np.float32)
            all_vectors = points[:, np.newaxis, :] - points2[np.newaxis, :, :]
            box.wrap(all_vectors.reshape((-1, 3)))
            all_rsqs = np.sum(all_vectors**2, axis=-1)
            (exhaustive_i, exhaustive_j) = np.where(np.logical_and(
                all_rsqs < rcut**2, all_rsqs > 0))

            exhaustive_ijs = set(zip(exhaustive_i, exhaustive_j))
            exhaustive_counts = Counter(exhaustive_i)
            exhaustive_counts_list = [exhaustive_counts[j] for j in range(N)]

            nq = self.build_query_object(box, points2, rcut)
            result = list(nq.queryBall(points, rcut))
            ijs = {(x[0], x[1]) for x in result}
            counts = Counter([x[0] for x in result])
            counts_list = [counts[j] for j in range(N)]

            try:
                self.assertEqual(exhaustive_ijs, ijs)
            except AssertionError:
                print('Failed neighbors, random seed: {} (i={})'.format(
                    seed, i))
                raise

            try:
                self.assertEqual(exhaustive_counts_list, counts_list)
            except AssertionError:
                print('Failed neighbor counts, random seed: {} (i={})'.format(
                    seed, i))
                raise

    def test_attributes(self):
        """Ensure that mixing old and new APIs throws an error"""
        L = 10

        box = freud.box.Box.cube(L)

        points = np.zeros(shape=(4, 3), dtype=np.float32)
        points[0] = [0.0, 0.0, 0.0]
        points[1] = [1.0, 0.0, 0.0]
        points[2] = [3.0, 0.0, 0.0]
        points[3] = [2.0, 0.0, 0.0]

        nq = self.build_query_object(box, points, L/10)
        npt.assert_array_equal(nq.points, points)
        self.assertEqual(nq.box, box)

    def test_no_bonds(self):
        L = 10
        box = freud.box.Box.cube(L)

        # make a sc lattice
        lattice_xs = np.linspace(-float(L)/2, float(L)/2, L, endpoint=False)
        positions = list(itertools.product(lattice_xs, lattice_xs, lattice_xs))
        positions = np.array(positions, dtype=np.float32)

        # rcut is slightly smaller than the distance for any particle
        nq = self.build_query_object(box, positions, L/10)
        result = list(nq.queryBall(positions, 0.99, exclude_ii=True))

        self.assertEqual(len(result), 0)

    def test_corner_2d(self):
        """Check an extreme case where finding enough nearest neighbors
        requires going beyond normally allowed cutoff."""
        L = 2.1
        box = freud.box.Box.square(L)

        positions = np.array(
            [[0, 0, 0], [0, 1, 0], [1, 1, 0]], dtype=np.float32)
        nq = self.build_query_object(box, positions, L/10)
        result = list(nq.query(positions[[0]], 3))
        self.assertEqual(get_point_neighbors(result, 0), {0, 1, 2})

        # Check the effect of points != ref_points
        positions[:, :2] -= 0.1
        result = list(nq.query(positions[[0]], 3))
        self.assertEqual(get_point_neighbors(result, 0), {0, 1, 2})

        # Since the initial position set aligns exactly with cell boundaries,
        # make sure that the correctness is not affected by that artifact.
        nq = self.build_query_object(box, positions, L/10)
        result = list(nq.query(positions[[0]], 3))
        self.assertEqual(get_point_neighbors(result, 0), {0, 1, 2})

    def test_random_system_query(self):
        np.random.seed(0)
        L = 10
        box = freud.box.Box.cube(L)

        # Generate random points
        for N in [10, 100, 500]:
            positions = box.wrap(L/2 * np.random.rand(N, 3))
            ks = [1, 5]
            if N > 10:
                ks.extend([10, 50])
            for k in ks:
                nq = self.build_query_object(box, positions, L/10)

                nlist = nq.query(
                    positions, num_neighbors=k, exclude_ii=True).toNList()
                assert len(nlist) == k * N,\
                    ("Wrong nlist length for N = {},"
                     "num_neighbors = {}, length = {}").format(
                        N, k, len(nlist))
                nlist_array = nlist[:]
                for i in range(N):
                    assert not ([i, i] == nlist_array).all(axis=1).any()

                nlist = nq.query(
                    positions, num_neighbors=k, exclude_ii=False).toNList()
                assert len(nlist) == k * N,\
                    ("Wrong nlist length for N = {}, "
                     "num_neighbors = {}, length = {}").format(
                        N, k, len(nlist))
                nlist_array = nlist[:]
                for i in range(N):
                    assert ([i, i] == nlist_array).all(axis=1).any()

    def test_duplicate_cell_shells(self):
        box = freud.box.Box.square(5)
        points = [[-1.5, 0, 0]]
        ref_points = [[0.9, 0, 0]]
        rmax = 2.45
        cell_width = 1
        nq = self.build_query_object(box, ref_points, cell_width)
        q = nq.queryBall(points, rmax)
        self.assertEqual(len(list(q)), 1)
        q = nq.query(points, 1000)
        self.assertEqual(len(list(q)), 1)

    def test_duplicate_cell_shells2(self):
        positions = [[1.5132198, 6.67087, 3.1856632],
                     [1.3913784, -2.3667011, 4.5227165],
                     [-3.6133137, 9.043476, 0.8957424]]
        box = freud.box.Box.cube(21)
        rmax = 10
        nq = self.build_query_object(box, positions, rmax)
        q = nq.queryBall(positions[0], rmax)
        self.assertEqual(len(list(q)), 3)
        q = nq.query(positions[0], 1000)
        self.assertEqual(len(list(q)), 3)


class TestNeighborQueryAABB(TestNeighborQuery, unittest.TestCase):
    @classmethod
    def build_query_object(cls, box, ref_points, rcut=None):
        return freud.locality.AABBQuery(box, ref_points)

    def test_throws(self):
        """Test that specifying too large an rcut value throws an error"""
        L = 5

        box = freud.box.Box.square(L)
        points = [[0, 0, 0], [1, 1, 0], [1, -1, 0]]
        aq = freud.locality.AABBQuery(box, points)
        with self.assertRaises(RuntimeError):
            list(aq.queryBall(points, L))

    def test_chaining(self):
        N = 500
        L = 10
        rcut = 1
        box, points = make_box_and_random_points(L, N)
        nlist1 = freud.locality.AABBQuery(box, points).queryBall(
            points, rcut, exclude_ii=True).toNList()
        abq = freud.locality.AABBQuery(box, points)
        nlist2 = abq.queryBall(points, rcut, exclude_ii=True).toNList()
        self.assertTrue(nlist_equal(nlist1, nlist2))


class TestNeighborQueryLinkCell(TestNeighborQuery, unittest.TestCase):
    @classmethod
    def build_query_object(cls, box, ref_points, rcut=None):
        if rcut is None:
            raise ValueError("Building LinkCells requires passing an rcut.")
        return freud.locality.LinkCell(box, rcut, ref_points)

    def test_throws(self):
        """Ensure that mixing old and new APIs throws an error"""
        L = 10
        rcut = 1.0

        box = freud.box.Box.cube(L)
        with self.assertRaises(RuntimeError):
            points = np.zeros(shape=(2, 3), dtype=np.float32)
            freud.locality.LinkCell(box, rcut, points).compute(box, points)

        with self.assertRaises(RuntimeError):
            points = np.zeros(shape=(2, 3), dtype=np.float32)
            freud.locality.LinkCell(box, rcut).query(points, rcut)

    def test_chaining(self):
        N = 500
        L = 10
        rcut = 1
        box, points = make_box_and_random_points(L, N)
        nlist1 = freud.locality.LinkCell(box, 1.0, points).queryBall(
            points, rcut, exclude_ii=True).toNList()
        lc = freud.locality.LinkCell(box, 1.0, points)
        nlist2 = lc.queryBall(points, rcut, exclude_ii=True).toNList()
        self.assertTrue(nlist_equal(nlist1, nlist2))


if __name__ == '__main__':
    unittest.main()<|MERGE_RESOLUTION|>--- conflicted
+++ resolved
@@ -118,13 +118,8 @@
         # now move particle 0 out of range...
         points[0] = 5
 
-<<<<<<< HEAD
-        nq = freud.locality.LinkCell(box, rcut, points)
+        nq = self.build_query_object(box, points, rcut)
         nlist = nq._queryGeneric(points, dict(mode='ball', r_max=rcut))
-=======
-        nq = self.build_query_object(box, points, rcut)
-        nlist = nq._queryGeneric(points, dict(mode='ball', rmax=rcut))
->>>>>>> e3e28a37
         nlist_neighbors = sorted(list(zip(nlist.index_i, nlist.index_j)))
         # particle 0 has 0 bonds
         npt.assert_equal(sum(nlist.index_i == 0), 1)
