--- conflicted
+++ resolved
@@ -22,11 +22,8 @@
 * Extensive new documentation including tutorial for new users and reference sections on crucial topics.
 * ClusterProperties computes radius of gyration from the gyration tensor for each cluster.
 * `freud.data` module.
-<<<<<<< HEAD
+* Optional normalization for RDF, useful for small systems.
 * `plot()` methods for `NeighborQuery` and `Box` objects.
-=======
-* Optional normalization for RDF, useful for small systems.
->>>>>>> ad72873e
 
 ### Changed
 * All compute objects that perform neighbor computations now use NeighborQuery internally.
