--- conflicted
+++ resolved
@@ -98,13 +98,8 @@
             values, 1, dtype=np.float64, contiguous=True)
         if ref_points.shape[1] != 3 or points.shape[1] != 3:
             raise ValueError("the 2nd dimension must have 3 values: x, y, z")
-<<<<<<< HEAD
         cdef np.ndarray[float, ndim=2] l_ref_points = ref_points
         cdef np.ndarray[float, ndim=2] l_points
-=======
-        cdef np.ndarray[float, ndim= 2] l_ref_points = ref_points
-        cdef np.ndarray[float, ndim = 2] l_points
->>>>>>> abba7e95
         if ref_points is points:
             l_points = l_ref_points
         else:
@@ -138,16 +133,7 @@
 
     @property
     def RDF(self):
-<<<<<<< HEAD
         """The RDF
-=======
-        """
-        :return: expected (average) product of all values at a given radial
-                    distance
-        :rtype: :class:`numpy.ndarray`,
-                shape=(:math:`N_{bins}`),
-                dtype= :class:`numpy.float64`
->>>>>>> abba7e95
         """
         return self.getRDF()
 
@@ -230,15 +216,7 @@
 
     @property
     def counts(self):
-<<<<<<< HEAD
         """The counts
-=======
-        """
-        :return: counts of each histogram bin
-        :rtype: :class:`numpy.ndarray`,
-                shape=(:math:`N_{bins}`),
-                dtype= :class:`numpy.int32`
->>>>>>> abba7e95
         """
         return self.getCounts()
 
@@ -259,15 +237,7 @@
 
     @property
     def R(self):
-<<<<<<< HEAD
         """Bin centers
-=======
-        """
-        :return: values of bin centers
-        :rtype: :class:`numpy.ndarray`,
-                shape=(:math:`N_{bins}`),
-                dtype= :class:`numpy.float32`
->>>>>>> abba7e95
         """
         return self.getR()
 
@@ -370,13 +340,8 @@
             values, 1, dtype=np.complex128, contiguous=True)
         if ref_points.shape[1] != 3 or points.shape[1] != 3:
             raise ValueError("the 2nd dimension must have 3 values: x, y, z")
-<<<<<<< HEAD
         cdef np.ndarray[float, ndim=2] l_ref_points = ref_points
         cdef np.ndarray[float, ndim=2] l_points
-=======
-        cdef np.ndarray[float, ndim= 2] l_ref_points = ref_points
-        cdef np.ndarray[float, ndim = 2] l_points
->>>>>>> abba7e95
         if ref_points is points:
             l_points = l_ref_points
         else:
@@ -411,32 +376,17 @@
 
     @property
     def RDF(self):
-<<<<<<< HEAD
         """The RDF
-=======
-        """
-        :return: expected (average) product of all values at a given radial
-                 distance
-        :rtype: :class:`numpy.ndarray`,
-                shape=(:math:`N_{bins}`),
-                dtype= :class:`numpy.float64`
->>>>>>> abba7e95
         """
         return self.getRDF()
 
     def getRDF(self):
-<<<<<<< HEAD
         """ The RDF
-        :return: expected (average) product of all values at a given radial distance
-        :rtype: :class:`numpy.ndarray`, shape=(:math:`N_{bins}`), dtype= :class:`numpy.complex128`
-=======
-        """
         :return: expected (average) product of all values at a given radial
                     distance
         :rtype: :class:`numpy.ndarray`,
                 shape=(:math:`N_{bins}`),
                 dtype= :class:`numpy.complex128`
->>>>>>> abba7e95
         """
         cdef np.complex128_t * rdf = self.thisptr.getRDF().get()
         cdef np.npy_intp nbins[1]
@@ -507,15 +457,7 @@
 
     @property
     def counts(self):
-<<<<<<< HEAD
         """The counts of each histogram
-=======
-        """
-        :return: counts of each histogram bin
-        :rtype: :class:`numpy.ndarray`,
-                shape=(:math:`N_{bins}`),
-                dtype= :class:`numpy.int32`
->>>>>>> abba7e95
         """
         return self.getCounts()
 
@@ -536,15 +478,7 @@
 
     @property
     def R(self):
-<<<<<<< HEAD
         """The value of bin centers
-=======
-        """
-        :return: values of bin centers
-        :rtype: :class:`numpy.ndarray`,
-                shape=(:math:`N_{bins}`),
-                dtype= :class:`numpy.float32`
->>>>>>> abba7e95
         """
         return self.getR()
 
@@ -649,14 +583,7 @@
 
     @property
     def gaussian_density(self):
-<<<<<<< HEAD
         """The image grid with the Gaussian density
-=======
-        """
-        :return: Image (grid) with values of gaussian
-        :rtype: :class:`numpy.ndarray`, shape=(:math:`w_x`, :math:`w_y`,
-                :math:`w_z`), dtype= :class:`numpy.float32`
->>>>>>> abba7e95
         """
         return self.getGaussianDensity()
 
@@ -798,15 +725,7 @@
 
     @property
     def density(self):
-<<<<<<< HEAD
         """Density array for each particle
-=======
-        """
-        :return: Density array for each particle
-        :rtype: :class:`numpy.ndarray`,
-                shape=(:math:`N_{particles}`),
-                dtype= :class:`numpy.float32`
->>>>>>> abba7e95
         """
         return self.getDensity()
 
@@ -827,15 +746,7 @@
 
     @property
     def num_neighbors(self):
-<<<<<<< HEAD
         """Number of neighbors for each particle
-=======
-        """
-        :return: Number of neighbors for each particle
-        :rtype: :class:`numpy.ndarray`,
-                shape=(:math:`N_{particles}`),
-                dtype= :class:`numpy.float32`
->>>>>>> abba7e95
         """
         return self.getNumNeighbors()
 
@@ -993,16 +904,7 @@
 
     @property
     def RDF(self):
-<<<<<<< HEAD
         """Histogram of rdf values
-=======
-        """
-        :return: expected (average) product of all values at a given radial
-                    distance
-        :rtype: :class:`numpy.ndarray`,
-                shape=(:math:`N_{bins}`),
-                dtype= :class:`numpy.float64`
->>>>>>> abba7e95
         """
         return self.getRDF()
 
@@ -1023,15 +925,7 @@
 
     @property
     def R(self):
-<<<<<<< HEAD
         """Values of bin centers
-=======
-        """
-        :return: values of bin centers
-        :rtype: :class:`numpy.ndarray`,
-                shape=(:math:`N_{bins}`),
-                dtype= :class:`numpy.float32`
->>>>>>> abba7e95
         """
         return self.getR()
 
@@ -1052,15 +946,7 @@
 
     @property
     def n_r(self):
-<<<<<<< HEAD
         """Histogram of cumulative rdf values
-=======
-        """
-        :return: histogram of cumulative rdf values
-        :rtype: :class:`numpy.ndarray`,
-                shape=(:math:`N_{bins}`, 3),
-                dtype= :class:`numpy.float32`
->>>>>>> abba7e95
         """
         return self.getNr()
 
