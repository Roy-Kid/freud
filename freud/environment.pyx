# Copyright (c) 2010-2018 The Regents of the University of Michigan
# This file is from the freud project, released under the BSD 3-Clause License.

R"""
The environment module contains functions which characterize the local
environments of particles in the system. These methods use the positions and
orientations of particles in the local neighborhood of a given particle to
characterize the particle environment.
"""

import freud.common
import numpy as np
import warnings
from freud.errors import FreudDeprecationWarning
import freud.locality

from freud.util._VectorMath cimport vec3, quat
from libcpp.complex cimport complex
from libcpp.vector cimport vector
from libcpp.map cimport map
from libcpp.pair cimport pair
from libcpp.memory cimport shared_ptr
from cython.operator cimport dereference
cimport freud.box
cimport freud._environment
cimport freud.locality

cimport numpy as np

# numpy must be initialized. When using numpy from C or Cython you must
# _always_ do that, or you will have segfaults
np.import_array()

cdef class BondOrder:
    """Compute the bond orientational order diagram for the system of
    particles.

    The bond orientational order diagram (BOOD) is a way of studying the
    average local environments experienced by particles. In a BOOD, a particle
    and its nearest neighbors (determined by either a prespecified number of
    neighbors or simply a cutoff distance) are treated as connected by a bond
    joining their centers. All of the bonds in the system are then binned by
    their azimuthal (:math:`\\theta`) and polar (:math:`\\phi`) angles to
    indicate the location of a particle's neighbors relative to itself. The
    distance between the particle and its neighbor is only important when
    determining whether it is counted as a neighbor, but is not part of the
    BOOD; as such, the BOOD can be viewed as a projection of all bonds onto the
    unit sphere. The resulting 2D histogram provides insight into how particles
    are situated relative to one-another in a system.

    This class provides access to the classical BOOD as well as a few useful
    variants. These variants can be accessed *via* the :code:`mode` arguments
    to the :py:meth:`~BondOrder.compute` or :py:meth:`~BondOrder.accumulate`
    methods. Available modes of calculation are:

    * :code:`'bod'` (Bond Order Diagram, *default*):
      This mode constructs the default BOOD, which is the 2D histogram
      containing the number of bonds formed through each azimuthal
      :math:`\\left( \\theta \\right)` and polar :math:`\\left( \\phi \\right)`
      angle.

    * :code:`'lbod'` (Local Bond Order Diagram):
      In this mode, a particle's neighbors are rotated into the local frame of
      the particle before the BOOD is calculated, *i.e.* the directions of
      bonds are determined relative to the orientation of the particle rather
      than relative to the global reference frame. An example of when this mode
      would be useful is when a system is composed of multiple grains of the
      same crystal; the normal BOOD would show twice as many peaks as expected,
      but using this mode, the bonds would be superimposed.

    * :code:`'obcd'` (Orientation Bond Correlation Diagram):
      This mode aims to quantify the degree of orientational as well as
      translational ordering. As a first step, the rotation that would align a
      particle's neighbor with the particle is calculated. Then, the neighbor
      is rotated **around the central particle** by that amount, which actually
      changes the direction of the bond. One example of how this mode could be
      useful is in identifying plastic crystals, which exhibit translational
      but not orientational ordering. Normally, the BOOD for a plastic crystal
      would exhibit clear structure since there is translational order, but
      with this mode, the neighbor positions would actually be modified,
      resulting in an isotropic (disordered) BOOD.

    * :code:`'oocd'` (Orientation Orientation Correlation Diagram):
      This mode is substantially different from the other modes. Rather than
      compute the histogram of neighbor bonds, this mode instead computes a
      histogram of the directors of neighboring particles, where the director
      is defined as the basis vector :math:`\\hat{z}` rotated by the neighbor's
      quaternion. The directors are then rotated into the central particle's
      reference frame. This mode provides insight into the local orientational
      environment of particles, indicating, on average, how a particle's
      neighbors are oriented.

    .. moduleauthor:: Erin Teich <erteich@umich.edu>

    Args:
        r_max (float):
            Distance over which to calculate.
        k (unsigned int):
            Order parameter i. To be removed.
        n (unsigned int):
            Number of neighbors to find.
        n_bins_t (unsigned int):
            Number of :math:`\\theta` bins.
        n_bins_p (unsigned int):
            Number of :math:`\\phi` bins.

    Attributes:
        bond_order (:math:`\\left(N_{\\phi}, N_{\\theta} \\right)` :class:`numpy.ndarray`):
            Bond order.
        box (:py:class:`freud.box.Box`):
            Box used in the calculation.
        theta (:math:`\\left(N_{\\theta} \\right)` :class:`numpy.ndarray`):
            The values of bin centers for :math:`\\theta`.
        phi (:math:`\\left(N_{\\phi} \\right)` :class:`numpy.ndarray`):
            The values of bin centers for :math:`\\phi`.
        n_bins_theta (unsigned int):
            The number of bins in the :math:`\\theta` dimension.
        n_bins_phi (unsigned int):
            The number of bins in the :math:`\\phi` dimension.

    .. todo:: remove k, it is not used as such.
    """  # noqa: E501
    def __cinit__(self, float rmax, float k, unsigned int n,
                  unsigned int n_bins_t, unsigned int n_bins_p):
        self.thisptr = new freud._environment.BondOrder(
            rmax, k, n, n_bins_t, n_bins_p)
        self.rmax = rmax
        self.num_neigh = n

    def __dealloc__(self):
        del self.thisptr

    def accumulate(self, box, ref_points, ref_orientations, points=None,
                   orientations=None, str mode="bod", nlist=None):
        """Calculates the correlation function and adds to the current
        histogram.

        Args:
            box (:class:`freud.box.Box`):
                Simulation box.
            ref_points ((:math:`N_{particles}`, 3) :class:`numpy.ndarray`):
                Reference points used to calculate bonds.
            ref_orientations ((:math:`N_{particles}`, 4) :class:`numpy.ndarray`):
                Reference orientations used to calculate bonds.
            points ((:math:`N_{particles}`, 3) :class:`numpy.ndarray`,
            optional):
                Points used to calculate bonds. Uses :code:`ref_points` if not
                provided or :code:`None`.
            orientations ((:math:`N_{particles}`, 3) :class:`numpy.ndarray`):
                Orientations used to calculate bonds. Uses
                :code:`ref_orientations` if not provided or :code:`None`.
            mode (str, optional):
                Mode to calculate bond order. Options are :code:`'bod'`,
                :code:`'lbod'`, :code:`'obcd'`, or :code:`'oocd'`
                (Default value = :code:`'bod'`).
            nlist (:class:`freud.locality.NeighborList`, optional):
                NeighborList to use to find bonds (Default value =
                :code:`None`).
        """  # noqa: E501
        cdef freud.box.Box b = freud.common.convert_box(box)

        if points is None:
            points = ref_points
        if orientations is None:
            orientations = ref_orientations

        ref_points = freud.common.convert_array(
            ref_points, 2, dtype=np.float32, contiguous=True,
            array_name="ref_points")
        if ref_points.shape[1] != 3:
            raise TypeError('ref_points should be an Nx3 array')

        points = freud.common.convert_array(
            points, 2, dtype=np.float32, contiguous=True, array_name="points")
        if points.shape[1] != 3:
            raise TypeError('points should be an Nx3 array')

        ref_orientations = freud.common.convert_array(
            ref_orientations, 2, dtype=np.float32, contiguous=True,
            array_name="ref_orientations")
        if ref_orientations.shape[1] != 4:
            raise TypeError('ref_orientations should be an Nx4 array')

        orientations = freud.common.convert_array(
            orientations, 2, dtype=np.float32, contiguous=True,
            array_name="orientations")
        if orientations.shape[1] != 4:
            raise TypeError('orientations should be an Nx4 array')

        cdef unsigned int index = 0
        if mode == "bod":
            index = 0
        elif mode == "lbod":
            index = 1
        elif mode == "obcd":
            index = 2
        elif mode == "oocd":
            index = 3
        else:
            raise RuntimeError(
                ('Unknown BOD mode: {}. Options are:'
                    'bod, lbod, obcd, oocd.').format(mode))

        defaulted_nlist = freud.locality.make_default_nlist_nn(
            b, ref_points, points, self.num_neigh, nlist, None, self.rmax)
        cdef freud.locality.NeighborList nlist_ = defaulted_nlist[0]

        cdef np.ndarray[float, ndim=2] l_ref_points = ref_points
        cdef np.ndarray[float, ndim=2] l_points = points
        cdef np.ndarray[float, ndim=2] l_ref_orientations = ref_orientations
        cdef np.ndarray[float, ndim=2] l_orientations = orientations
        cdef unsigned int n_ref = <unsigned int> ref_points.shape[0]
        cdef unsigned int n_p = <unsigned int> points.shape[0]

        with nogil:
            self.thisptr.accumulate(
                dereference(b.thisptr), nlist_.get_ptr(),
                <vec3[float]*> l_ref_points.data,
                <quat[float]*> l_ref_orientations.data,
                n_ref,
                <vec3[float]*> l_points.data,
                <quat[float]*> l_orientations.data,
                n_p,
                index)
        return self

    @property
    def bond_order(self):
        cdef float * bod = self.thisptr.getBondOrder().get()
        cdef np.npy_intp nbins[2]
        nbins[0] = <np.npy_intp> self.thisptr.getNBinsPhi()
        nbins[1] = <np.npy_intp> self.thisptr.getNBinsTheta()
        cdef np.ndarray[float, ndim=2] result = np.PyArray_SimpleNewFromData(
            2, nbins, np.NPY_FLOAT32, <void*> bod)

        # Because we divide by the surface areas, the bond order will actually
        # be nans if we try to get the bond_order after resetting. This fixes
        # that.
        if np.all(np.isnan(result)):
            result = np.zeros((nbins[0], nbins[1]), dtype=np.float32)
        return result

    def getBondOrder(self):
        warnings.warn("The getBondOrder function is deprecated in favor "
                      "of the bond_order class attribute and will be "
                      "removed in a future version of freud.",
                      FreudDeprecationWarning)
        return self.bond_order

    @property
    def box(self):
        return freud.box.BoxFromCPP(self.thisptr.getBox())

    def getBox(self):
        warnings.warn("The getBox function is deprecated in favor "
                      "of the box class attribute and will be "
                      "removed in a future version of freud.",
                      FreudDeprecationWarning)
        return self.box

    def reset(self):
        """Resets the values of the bond order in memory."""
        self.thisptr.reset()

    def resetBondOrder(self):
        warnings.warn("Use .reset() instead of this method. "
                      "This method will be removed in the future.",
                      FreudDeprecationWarning)
        self.reset()

    def compute(self, box, ref_points, ref_orientations, points=None,
                orientations=None, mode="bod", nlist=None):
        """Calculates the bond order histogram. Will overwrite the current
        histogram.

        Args:
            box (:class:`freud.box.Box`):
                Simulation box.
            ref_points ((:math:`N_{particles}`, 3) :class:`numpy.ndarray`):
                Reference points used to calculate bonds.
            ref_orientations ((:math:`N_{particles}`, 4) :class:`numpy.ndarray`):
                Reference orientations used to calculate bonds.
            points ((:math:`N_{particles}`, 3) :class:`numpy.ndarray`,
            optional):
                Points used to calculate bonds. Uses :code:`ref_points` if not
                provided or :code:`None`.
            orientations ((:math:`N_{particles}`, 3) :class:`numpy.ndarray`,
            optional):
                Orientations used to calculate bonds. Uses
                :code:`ref_orientations` if not provided or :code:`None`.
            mode (str, optional):
                Mode to calculate bond order. Options are :code:`'bod'`,
                :code:`'lbod'`, :code:`'obcd'`, or :code:`'oocd'`
                (Default value = :code:`'bod'`).
            nlist (:class:`freud.locality.NeighborList`, optional):
                NeighborList to use to find bonds (Default value =
                :code:`None`).
        """  # noqa: E501
        self.reset()
        self.accumulate(box, ref_points, ref_orientations,
                        points, orientations, mode, nlist)
        return self

    def reduceBondOrder(self):
        warnings.warn("This method is automatically called internally. It "
                      "will be removed in the future.",
                      FreudDeprecationWarning)
        self.thisptr.reduceBondOrder()

    @property
    def theta(self):
        cdef float * theta = self.thisptr.getTheta().get()
        cdef np.npy_intp nbins[1]
        nbins[0] = <np.npy_intp> self.thisptr.getNBinsTheta()
        cdef np.ndarray[np.float32_t, ndim=1] result = \
            np.PyArray_SimpleNewFromData(1, nbins, np.NPY_FLOAT32,
                                         <void*> theta)
        return result

    def getTheta(self):
        warnings.warn("The getTheta function is deprecated in favor "
                      "of the theta class attribute and will be "
                      "removed in a future version of freud.",
                      FreudDeprecationWarning)
        return self.theta

    @property
    def phi(self):
        cdef float * phi = self.thisptr.getPhi().get()
        cdef np.npy_intp nbins[1]
        nbins[0] = <np.npy_intp> self.thisptr.getNBinsPhi()
        cdef np.ndarray[np.float32_t, ndim=1] result = \
            np.PyArray_SimpleNewFromData(1, nbins, np.NPY_FLOAT32, <void*> phi)
        return result

    def getPhi(self):
        warnings.warn("The getPhi function is deprecated in favor "
                      "of the phi class attribute and will be "
                      "removed in a future version of freud.",
                      FreudDeprecationWarning)
        return self.phi

    @property
    def n_bins_theta(self):
        cdef unsigned int nt = self.thisptr.getNBinsTheta()
        return nt

    def getNBinsTheta(self):
        warnings.warn("The getNBinsTheta function is deprecated in favor "
                      "of the n_bins_theta class attribute and will be "
                      "removed in a future version of freud.",
                      FreudDeprecationWarning)
        return self.n_bins_theta

    @property
    def n_bins_phi(self):
        cdef unsigned int np = self.thisptr.getNBinsPhi()
        return np

    def getNBinsPhi(self):
        warnings.warn("The getNBinsPhi function is deprecated in favor "
                      "of the n_bins_phi class attribute and will be "
                      "removed in a future version of freud.",
                      FreudDeprecationWarning)
        return self.n_bins_phi

cdef class LocalDescriptors:
    """Compute a set of descriptors (a numerical "fingerprint") of a particle's
    local environment.

    The resulting spherical harmonic array will be a complex-valued
    array of shape `(num_bonds, num_sphs)`. Spherical harmonic
    calculation can be restricted to some number of nearest neighbors
    through the `num_neighbors` argument; if a particle has more bonds
    than this number, the last one or more rows of bond spherical
    harmonics for each particle will not be set.

    .. note: **You must always call computeNList before calling compute, the
             NeighborList will not be populated until this is called. However,
             the compute method must be called to actually calculate the
             descriptors.**

    .. moduleauthor:: Matthew Spellings <mspells@umich.edu>

    Args:
        num_neighbors (unsigned int):
            Maximum number of neighbors to compute descriptors for.
        lmax (unsigned int):
            Maximum spherical harmonic :math:`l` to consider.
        rmax (float):
            Initial guess of the maximum radius to looks for neighbors.
        negative_m (bool):
            True if we should also calculate :math:`Y_{lm}` for negative
            :math:`m`.

    Attributes:
        sph (:math:`\\left(N_{bonds}, \\text{SphWidth} \\right)` :class:`numpy.ndarray`):
            A reference to the last computed spherical harmonic array.
        num_particles (unsigned int):
            The number of points passed to the last call to :meth:`~.compute`.
        num_neighbors (unsigned int):
            The number of neighbors used by the last call to compute. Bounded
            from above by the number of reference points multiplied by the
            lower of the num_neighbors arguments passed to the last compute
            call or the constructor.
        l_max (unsigned int):
            The maximum spherical harmonic :math:`l` to calculate for.
        r_max (float):
            The cutoff radius.
    """  # noqa: E501
    known_modes = {'neighborhood': freud._environment.LocalNeighborhood,
                   'global': freud._environment.Global,
                   'particle_local': freud._environment.ParticleLocal}

    def __cinit__(self, num_neighbors, lmax, rmax, negative_m=True):
        self.thisptr = new freud._environment.LocalDescriptors(
            num_neighbors, lmax, rmax, negative_m)
        self.num_neigh = num_neighbors
        self.rmax = rmax

    def __dealloc__(self):
        del self.thisptr

    def computeNList(self, box, points_ref, points=None):
        """Compute the neighbor list for bonds from a set of source points to
        a set of destination points.

        Args:
            box (:class:`freud.box.Box`):
                Simulation box.
            points_ref ((:math:`N_{particles}`, 3) :class:`numpy.ndarray`):
                Source points to calculate the order parameter.
            points ((:math:`N_{particles}`, 3) :class:`numpy.ndarray`, optional):
                Destination points to calculate the order parameter
                (Default value = :code:`None`).
        """  # noqa: E501
        cdef freud.box.Box b = freud.common.convert_box(box)

        points_ref = freud.common.convert_array(
            points_ref, 2, dtype=np.float32, contiguous=True,
            array_name="points_ref")
        if points_ref.shape[1] != 3:
            raise TypeError('points_ref should be an Nx3 array')

        if points is None:
            points = points_ref

        points = freud.common.convert_array(
            points, 2, dtype=np.float32, contiguous=True, array_name="points")
        if points.shape[1] != 3:
            raise TypeError('points should be an Nx3 array')

        cdef np.ndarray[float, ndim=2] l_points_ref = points_ref
        cdef unsigned int nRef = <unsigned int> points_ref.shape[0]
        cdef np.ndarray[float, ndim=2] l_points = points
        cdef unsigned int nP = <unsigned int> points.shape[0]
        with nogil:
            self.thisptr.computeNList(
                dereference(b.thisptr), <vec3[float]*> l_points_ref.data,
                nRef, <vec3[float]*> l_points.data, nP)
        return self

    def compute(self, box, unsigned int num_neighbors, points_ref, points=None,
                orientations=None, mode='neighborhood', nlist=None):
        """Calculates the local descriptors of bonds from a set of source
        points to a set of destination points.

        .. note: **You must always call computeNList before this method.**

        Args:
            box (:class:`freud.box.Box`):
                Simulation box.
            num_neighbors (unsigned int):
                Number of neighbors to compute with or to limit to, if the
                neighbor list is precomputed.
            points_ref ((:math:`N_{particles}`, 3) :class:`numpy.ndarray`):
                Source points to calculate the order parameter.
            points ((:math:`N_{particles}`, 3) :class:`numpy.ndarray`, optional):
                Destination points to calculate the order parameter
                (Default value = :code:`None`).
            orientations ((:math:`N_{particles}`, 4) :class:`numpy.ndarray`, optional):
                Orientation of each reference point (Default value =
                :code:`None`).
            mode (str, optional):
                Orientation mode to use for environments, either
                :code:`'neighborhood'` to use the orientation of the local
                neighborhood, :code:`'particle_local'` to use the given
                particle orientations, or :code:`'global'` to not rotate
                environments (Default value = :code:`'neighborhood'`).
            nlist (:class:`freud.locality.NeighborList`, optional):
                NeighborList to use to find bonds or :code:`'precomputed'` if
                using :py:meth:`~.computeNList` (Default value = :code:`None`).
        """  # noqa: E501
        cdef freud.box.Box b = freud.common.convert_box(box)

        if mode not in self.known_modes:
            raise RuntimeError(
                'Unknown LocalDescriptors orientation mode: {}'.format(mode))

        points_ref = freud.common.convert_array(
            points_ref, 2, dtype=np.float32, contiguous=True,
            array_name="points_ref")
        if points_ref.shape[1] != 3:
            raise TypeError('points_ref should be an Nx3 array')

        if points is None:
            points = points_ref

        points = freud.common.convert_array(
            points, 2, dtype=np.float32, contiguous=True, array_name="points")
        if points.shape[1] != 3:
            raise TypeError('points should be an Nx3 array')

        cdef np.ndarray[float, ndim=2] l_orientations = orientations
        if mode == 'particle_local':
            if orientations is None:
                raise RuntimeError(
                    ('Orientations must be given to orient LocalDescriptors '
                        'with particles\' orientations'))

            orientations = freud.common.convert_array(
                orientations, 2, dtype=np.float32, contiguous=True,
                array_name="orientations")
            if orientations.shape[1] != 4:
                raise TypeError('orientations should be an Nx4 array')

            if orientations.shape[0] != points_ref.shape[0]:
                raise ValueError(
                    "orientations must have the same size as points_ref")

            l_orientations = orientations

        cdef np.ndarray[float, ndim=2] l_points_ref = points_ref
        cdef unsigned int nRef = <unsigned int> points_ref.shape[0]
        cdef np.ndarray[float, ndim=2] l_points = points
        cdef unsigned int nP = <unsigned int> points.shape[0]
        cdef freud._environment.LocalDescriptorOrientation l_mode

        l_mode = self.known_modes[mode]

        self.num_neigh = num_neighbors

        cdef freud.locality.NeighborList nlist_ = None
        if not nlist == 'precomputed':
            defaulted_nlist = freud.locality.make_default_nlist_nn(
                b, points_ref, points, self.num_neigh, nlist,
                True, self.rmax)
            nlist_ = defaulted_nlist[0]

        with nogil:
            self.thisptr.compute(
                dereference(b.thisptr),
                nlist_.get_ptr() if nlist_ is not None else NULL,
                num_neighbors,
                <vec3[float]*> l_points_ref.data,
                nRef, <vec3[float]*> l_points.data, nP,
                <quat[float]*> l_orientations.data, l_mode)
        return self

    @property
    def sph(self):
        cdef float complex * sph = self.thisptr.getSph().get()
        cdef np.npy_intp nbins[2]
        nbins[0] = <np.npy_intp> self.thisptr.getNSphs()
        nbins[1] = <np.npy_intp> self.thisptr.getSphWidth()
        cdef np.ndarray[np.complex64_t, ndim=2] result = \
            np.PyArray_SimpleNewFromData(2, nbins, np.NPY_COMPLEX64,
                                         <void*> sph)
        return result

    def getSph(self):
        warnings.warn("The getSph function is deprecated in favor "
                      "of the sph class attribute and will be "
                      "removed in a future version of freud.",
                      FreudDeprecationWarning)
        return self.sph

    @property
    def num_particles(self):
        cdef unsigned int np = self.thisptr.getNP()
        return np

    def getNP(self):
        warnings.warn("The getNP function is deprecated in favor "
                      "of the num_particles class attribute and will be "
                      "removed in a future version of freud.",
                      FreudDeprecationWarning)
        return self.num_particles

    @property
    def num_neighbors(self):
        cdef unsigned int n = self.thisptr.getNSphs()
        return n

    def getNSphs(self):
        warnings.warn("The getNSphs function is deprecated in favor "
                      "of the num_neighbors class attribute and will be "
                      "removed in a future version of freud.",
                      FreudDeprecationWarning)
        return self.num_neighbors

    @property
    def l_max(self):
        cdef unsigned int l_max = self.thisptr.getLMax()
        return l_max

    def getLMax(self):
        warnings.warn("The getLMax function is deprecated in favor "
                      "of the l_max class attribute and will be "
                      "removed in a future version of freud.",
                      FreudDeprecationWarning)
        return self.l_max

cdef class MatchEnv:
    """Clusters particles according to whether their local environments match
    or not, according to various shape matching metrics.

    .. moduleauthor:: Erin Teich <erteich@umich.edu>

    Args:
        box (:class:`freud.box.Box`):
            Simulation box.
        rmax (float):
            Cutoff radius for cell list and clustering algorithm. Values near
            the first minimum of the RDF are recommended.
        k (unsigned int):
            Number of nearest neighbors taken to define the local environment
            of any given particle.

    Attributes:
        tot_environment (:math:`\\left(N_{particles}, N_{neighbors}, 3\\right)` :class:`numpy.ndarray`):
            All environments for all particles.
        num_particles (unsigned int):
            The number of particles.
        num_clusters (unsigned int):
            The number of clusters.
        clusters (:math:`\\left(N_{particles}\\right)` :class:`numpy.ndarray`):
            The per-particle index indicating cluster membership.
    """  # noqa: E501
    def __cinit__(self, box, rmax, k):
        cdef freud.box.Box b = freud.common.convert_box(box)

        self.thisptr = new freud._environment.MatchEnv(
            dereference(b.thisptr), rmax, k)

        self.rmax = rmax
        self.num_neigh = k
        self.m_box = box

    def __dealloc__(self):
        del self.thisptr

    def setBox(self, box):
        """Reset the simulation box.

        Args:
            box (:class:`freud.box.Box`): Simulation box.
        """
        cdef freud.box.Box b = freud.common.convert_box(box)
        self.thisptr.setBox(dereference(b.thisptr))
        self.m_box = box

    def cluster(self, points, threshold, hard_r=False, registration=False,
                global_search=False, env_nlist=None, nlist=None):
        """Determine clusters of particles with matching environments.

        Args:
            points ((:math:`N_{particles}`, 3) :class:`numpy.ndarray`):
                Destination points to calculate the order parameter.
            threshold (float):
                Maximum magnitude of the vector difference between two vectors,
                below which they are "matching."
            hard_r (bool):
                If True, add all particles that fall within the threshold of
                m_rmaxsq to the environment.
            registration (bool):
                If True, first use brute force registration to orient one set
                of environment vectors with respect to the other set such that
                it minimizes the RMSD between the two sets.
            global_search (bool):
                If True, do an exhaustive search wherein the environments of
                every single pair of particles in the simulation are compared.
                If False, only compare the environments of neighboring
                particles.
            env_nlist (:class:`freud.locality.NeighborList`, optional):
                NeighborList to use to find the environment of every particle
                (Default value = :code:`None`).
            nlist (:class:`freud.locality.NeighborList`, optional):
                NeighborList to use to find neighbors of every particle, to
                compare environments (Default value = :code:`None`).
        """
        points = freud.common.convert_array(
            points, 2, dtype=np.float32, contiguous=True,
            array_name="points")
        if points.shape[1] != 3:
            raise TypeError('points should be an Nx3 array')

        # keeping the below syntax seems to be crucial for passing unit tests
        cdef np.ndarray[float, ndim=1] l_points = np.ascontiguousarray(
            points.flatten())
        cdef unsigned int nP = <unsigned int> points.shape[0]

        cdef freud.locality.NeighborList nlist_
        cdef freud.locality.NeighborList env_nlist_
        if hard_r:
            defaulted_nlist = freud.locality.make_default_nlist(
                self.m_box, points, points, self.rmax, nlist, True)
            nlist_ = defaulted_nlist[0]

            defaulted_env_nlist = freud.locality.make_default_nlist(
                self.m_box, points, points, self.rmax, env_nlist, True)
            env_nlist_ = defaulted_env_nlist[0]
        else:
            defaulted_nlist = freud.locality.make_default_nlist_nn(
                self.m_box, points, points, self.num_neigh, nlist,
                None, self.rmax)
            nlist_ = defaulted_nlist[0]

            defaulted_env_nlist = freud.locality.make_default_nlist_nn(
                self.m_box, points, points, self.num_neigh, env_nlist,
                None, self.rmax)
            env_nlist_ = defaulted_env_nlist[0]

        # keeping the below syntax seems to be crucial for passing unit tests
        self.thisptr.cluster(
            env_nlist_.get_ptr(), nlist_.get_ptr(),
            <vec3[float]*> &l_points[0], nP, threshold, hard_r, registration,
            global_search)

    def matchMotif(self, points, refPoints, threshold, registration=False,
                   nlist=None):
        """Determine clusters of particles that match the motif provided by
        refPoints.

        Args:
            points ((:math:`N_{particles}`, 3) :class:`numpy.ndarray`):
                Particle positions.
            refPoints ((:math:`N_{particles}`, 3) :class:`numpy.ndarray`):
                Vectors that make up the motif against which we are matching.
            threshold (float):
                Maximum magnitude of the vector difference between two vectors,
                below which they are considered "matching."
            registration (bool, optional):
                If True, first use brute force registration to orient one set
                of environment vectors with respect to the other set such that
                it minimizes the RMSD between the two sets
                (Default value = False).
            nlist (:class:`freud.locality.NeighborList`, optional):
                NeighborList to use to find bonds (Default value =
                :code:`None`).
        """
        points = freud.common.convert_array(
            points, 2, dtype=np.float32, contiguous=True,
            array_name="points")
        if points.shape[1] != 3:
            raise TypeError('points should be an Nx3 array')

        refPoints = freud.common.convert_array(
            refPoints, 2, dtype=np.float32, contiguous=True,
            array_name="refPoints")
        if refPoints.shape[1] != 3:
            raise TypeError('refPoints should be an Nx3 array')

        # keeping the below syntax seems to be crucial for passing unit tests
        cdef np.ndarray[float, ndim=1] l_points = np.ascontiguousarray(
            points.flatten())
        cdef np.ndarray[float, ndim=1] l_refPoints = np.ascontiguousarray(
            refPoints.flatten())
        cdef unsigned int nP = <unsigned int> points.shape[0]
        cdef unsigned int nRef = <unsigned int> refPoints.shape[0]

        defaulted_nlist = freud.locality.make_default_nlist_nn(
            self.m_box, points, points, self.num_neigh, nlist, None, self.rmax)
        cdef freud.locality.NeighborList nlist_ = defaulted_nlist[0]

        # keeping the below syntax seems to be crucial for passing unit tests
        self.thisptr.matchMotif(
            nlist_.get_ptr(), <vec3[float]*> &l_points[0], nP,
            <vec3[float]*> &l_refPoints[0], nRef, threshold,
            registration)

    def minRMSDMotif(self, points, refPoints, registration=False, nlist=None):
        """Rotate (if registration=True) and permute the environments of all
        particles to minimize their RMSD with respect to the motif provided by
        refPoints.

        Args:
            points ((:math:`N_{particles}`, 3) :class:`numpy.ndarray`):
                Particle positions.
            refPoints ((:math:`N_{particles}`, 3) :class:`numpy.ndarray`):
                Vectors that make up the motif against which we are matching.
            registration (bool, optional):
                If True, first use brute force registration to orient one set
                of environment vectors with respect to the other set such that
                it minimizes the RMSD between the two sets
                (Default value = False).
            nlist (:class:`freud.locality.NeighborList`, optional):
                NeighborList to use to find bonds (Default value =
                :code:`None`).
        Returns:
            :math:`\\left(N_{particles}\\right)` :class:`numpy.ndarray`:
                Vector of minimal RMSD values, one value per particle.

        """
        points = freud.common.convert_array(
            points, 2, dtype=np.float32, contiguous=True,
            array_name="points")
        if points.shape[1] != 3:
            raise TypeError('points should be an Nx3 array')

        refPoints = freud.common.convert_array(
            refPoints, 2, dtype=np.float32, contiguous=True,
            array_name="refPoints")
        if refPoints.shape[1] != 3:
            raise TypeError('refPoints should be an Nx3 array')

        # keeping the below syntax seems to be crucial for passing unit tests
        cdef np.ndarray[float, ndim=1] l_points = np.ascontiguousarray(
            points.flatten())
        cdef np.ndarray[float, ndim=1] l_refPoints = np.ascontiguousarray(
            refPoints.flatten())
        cdef unsigned int nP = <unsigned int> points.shape[0]
        cdef unsigned int nRef = <unsigned int> refPoints.shape[0]

        defaulted_nlist = freud.locality.make_default_nlist_nn(
            self.m_box, points, points, self.num_neigh, nlist, None, self.rmax)
        cdef freud.locality.NeighborList nlist_ = defaulted_nlist[0]

        # keeping the below syntax seems to be crucial for passing unit tests
        cdef vector[float] min_rmsd_vec = self.thisptr.minRMSDMotif(
            nlist_.get_ptr(), <vec3[float]*> &l_points[0], nP,
            <vec3[float]*> &l_refPoints[0], nRef, registration)

        return min_rmsd_vec

    def isSimilar(self, refPoints1, refPoints2, threshold, registration=False):
        """Test if the motif provided by refPoints1 is similar to the motif
        provided by refPoints2.

        Args:
            refPoints1 ((:math:`N_{particles}`, 3) :class:`numpy.ndarray`):
                Vectors that make up motif 1.
            refPoints2 ((:math:`N_{particles}`, 3) :class:`numpy.ndarray`):
                Vectors that make up motif 2.
            threshold (float):
                Maximum magnitude of the vector difference between two vectors,
                below which they are considered "matching."
            registration (bool, optional):
                If True, first use brute force registration to orient one set
                of environment vectors with respect to the other set such that
                it minimizes the RMSD between the two sets
                (Default value = False).

        Returns:
            tuple ((:math:`\\left(N_{particles}, 3\\right)` :class:`numpy.ndarray`), map[int, int]):
                A doublet that gives the rotated (or not) set of
                :code:`refPoints2`, and the mapping between the vectors of
                :code:`refPoints1` and :code:`refPoints2` that will make them
                correspond to each other. Empty if they do not correspond to
                each other.
        """  # noqa: E501
        refPoints1 = freud.common.convert_array(
            refPoints1, 2, dtype=np.float32, contiguous=True,
            array_name="refPoints1")
        if refPoints1.shape[1] != 3:
            raise TypeError('refPoints1 should be an Nx3 array')

        refPoints2 = freud.common.convert_array(
            refPoints2, 2, dtype=np.float32, contiguous=True,
            array_name="refPoints2")
        if refPoints2.shape[1] != 3:
            raise TypeError('refPoints2 should be an Nx3 array')

        # keeping the below syntax seems to be crucial for passing unit tests
        cdef np.ndarray[float, ndim=1] l_refPoints1 = np.copy(
            np.ascontiguousarray(refPoints1.flatten()))
        cdef np.ndarray[float, ndim=1] l_refPoints2 = np.copy(
            np.ascontiguousarray(refPoints2.flatten()))
        cdef unsigned int nRef1 = <unsigned int> refPoints1.shape[0]
        cdef unsigned int nRef2 = <unsigned int> refPoints2.shape[0]
        cdef float threshold_sq = threshold*threshold

        if nRef1 != nRef2:
            raise ValueError(
                ("The number of vectors in refPoints1 must MATCH the number of"
                    "vectors in refPoints2"))

        # keeping the below syntax seems to be crucial for passing unit tests
        cdef map[unsigned int, unsigned int] vec_map = self.thisptr.isSimilar(
            <vec3[float]*> &l_refPoints1[0],
            <vec3[float]*> &l_refPoints2[0],
            nRef1, threshold_sq, registration)
        cdef np.ndarray[float, ndim=2] rot_refPoints2 = np.reshape(
            l_refPoints2, (nRef2, 3))
        return [rot_refPoints2, vec_map]

    def minimizeRMSD(self, refPoints1, refPoints2, registration=False):
        """Get the somewhat-optimal RMSD between the set of vectors refPoints1
        and the set of vectors refPoints2.

        Args:
            refPoints1 ((:math:`N_{particles}`, 3) :class:`numpy.ndarray`):
                Vectors that make up motif 1.
            refPoints2 ((:math:`N_{particles}`, 3) :class:`numpy.ndarray`):
                Vectors that make up motif 2.
            registration (bool, optional):
                If true, first use brute force registration to orient one set
                of environment vectors with respect to the other set such that
                it minimizes the RMSD between the two sets
                (Default value = False).

        Returns:
            tuple (float, (:math:`\\left(N_{particles}, 3\\right)` :class:`numpy.ndarray`), map[int, int]):
                A triplet that gives the associated min_rmsd, rotated (or not)
                set of refPoints2, and the mapping between the vectors of
                refPoints1 and refPoints2 that somewhat minimizes the RMSD.
        """  # noqa: E501
        refPoints1 = freud.common.convert_array(
            refPoints1, 2, dtype=np.float32, contiguous=True,
            array_name="refPoints1")
        if refPoints1.shape[1] != 3:
            raise TypeError('refPoints1 should be an Nx3 array')

        refPoints2 = freud.common.convert_array(
            refPoints2, 2, dtype=np.float32, contiguous=True,
            array_name="refPoints2")
        if refPoints2.shape[1] != 3:
            raise TypeError('refPoints2 should be an Nx3 array')

        # keeping the below syntax seems to be crucial for passing unit tests
        cdef np.ndarray[float, ndim=1] l_refPoints1 = np.copy(
            np.ascontiguousarray(refPoints1.flatten()))
        cdef np.ndarray[float, ndim=1] l_refPoints2 = np.copy(
            np.ascontiguousarray(refPoints2.flatten()))
        cdef unsigned int nRef1 = <unsigned int> refPoints1.shape[0]
        cdef unsigned int nRef2 = <unsigned int> refPoints2.shape[0]

        if nRef1 != nRef2:
            raise ValueError(
                ("The number of vectors in refPoints1 must MATCH the number of"
                    "vectors in refPoints2"))

        cdef float min_rmsd = -1
        # keeping the below syntax seems to be crucial for passing unit tests
        cdef map[unsigned int, unsigned int] results_map = \
            self.thisptr.minimizeRMSD(
                <vec3[float]*> &l_refPoints1[0],
                <vec3[float]*> &l_refPoints2[0],
                nRef1, min_rmsd, registration)
        cdef np.ndarray[float, ndim=2] rot_refPoints2 = np.reshape(
            l_refPoints2, (nRef2, 3))
        return [min_rmsd, rot_refPoints2, results_map]

    @property
    def clusters(self):
        cdef unsigned int * clusters = self.thisptr.getClusters().get()
        cdef np.npy_intp nbins[1]
        # this is the correct number
        nbins[0] = <np.npy_intp> self.thisptr.getNP()
        cdef np.ndarray[np.uint32_t, ndim=1] result = \
            np.PyArray_SimpleNewFromData(1, nbins, np.NPY_UINT32,
                                         <void*> clusters)
        return result

    def getClusters(self):
        warnings.warn("The getClusters function is deprecated in favor "
                      "of the clusters class attribute and will be "
                      "removed in a future version of freud.",
                      FreudDeprecationWarning)
        return self.clusters

    def getEnvironment(self, i):
        """Returns the set of vectors defining the environment indexed by i.

        Args:
            i (unsigned int): Environment index.

        Returns:
            :math:`\\left(N_{neighbors}, 3\\right)` :class:`numpy.ndarray`:
            The array of vectors.
        """
        cdef vec3[float] * environment = self.thisptr.getEnvironment(i).get()
        cdef np.npy_intp nbins[2]
        nbins[0] = <np.npy_intp> self.thisptr.getMaxNumNeighbors()
        nbins[1] = 3
        cdef np.ndarray[float, ndim=2] result = \
            np.PyArray_SimpleNewFromData(2, nbins, np.NPY_FLOAT32,
                                         <void*> environment)
        return result

    @property
    def tot_environment(self):
        cdef vec3[float] * tot_environment = \
            self.thisptr.getTotEnvironment().get()
        cdef np.npy_intp nbins[3]
        nbins[0] = <np.npy_intp> self.thisptr.getNP()
        nbins[1] = <np.npy_intp> self.thisptr.getMaxNumNeighbors()
        nbins[2] = 3
        cdef np.ndarray[float, ndim=3] result = \
            np.PyArray_SimpleNewFromData(3, nbins, np.NPY_FLOAT32,
                                         <void*> tot_environment)
        return result

    def getTotEnvironment(self):
        warnings.warn("The getTotEnvironment function is deprecated in favor "
                      "of the tot_environment class attribute and will be "
                      "removed in a future version of freud.",
                      FreudDeprecationWarning)
        return self.tot_environment

    @property
    def num_particles(self):
        cdef unsigned int np = self.thisptr.getNP()
        return np

    def getNP(self):
        warnings.warn("The getNP function is deprecated in favor "
                      "of the num_particles class attribute and will be "
                      "removed in a future version of freud.",
                      FreudDeprecationWarning)
        return self.num_particles

    @property
    def num_clusters(self):
        cdef unsigned int num_clust = self.thisptr.getNumClusters()
        return num_clust

    def getNumClusters(self):
        warnings.warn("The getNumClusters function is deprecated in favor "
                      "of the num_clusters class attribute and will be "
                      "removed in a future version of freud.",
                      FreudDeprecationWarning)
        return self.num_clusters

cdef class Pairing2D:
    """Compute pairs for the system of particles.

    .. moduleauthor:: Eric Harper <harperic@umich.edu>

    .. deprecated:: 0.8.2
       Use :py:mod:`freud.bond` instead.

    Args:
        rmax (float):
            Distance over which to calculate.
        k (unsigned int):
            Number of neighbors to search.
        compDotTol (float):
            Value of the dot product below which a pair is determined.

    Attributes:
        match (:math:`\\left(N_{particles}\\right)` :class:`numpy.ndarray`):
            The match.
        pair (:math:`\\left(N_{particles}\\right)` :class:`numpy.ndarray`):
            The pair.
        box (:py:class:`freud.box.Box`):
            Box used in the calculation.
    """
    def __cinit__(self, rmax, k, compDotTol):
        warnings.warn("This class is deprecated, use freud.bond instead!",
                      FreudDeprecationWarning)
        self.thisptr = new freud._environment.Pairing2D(rmax, k, compDotTol)
        self.rmax = rmax
        self.num_neigh = k

    def __dealloc__(self):
        del self.thisptr

    def compute(self, box, points, orientations, compOrientations, nlist=None):
        """Calculates the correlation function and adds to the current
        histogram.

        Args:
            box (:class:`freud.box.Box`):
                Simulation box.
            points ((:math:`N_{particles}`, 3) :class:`numpy.ndarray`):
                Reference points to calculate the local density.
            orientations ((:math:`N_{particles}`, 4) :class:`numpy.ndarray`):
                Orientations to use in computation.
            compOrientations ((:math:`N_{particles}`, 4) :class:`numpy.ndarray`):
                Possible orientations to check for bonds.
            nlist (:class:`freud.locality.NeighborList`, optional):
                NeighborList to use to find bonds (Default value =
                :code:`None`).
        """  # noqa: E501
        cdef freud.box.Box b = freud.common.convert_box(box)
        points = freud.common.convert_array(
            points, 2, dtype=np.float32, contiguous=True, array_name="points")
        if points.shape[1] != 3:
            raise TypeError('points should be an Nx3 array')

        orientations = freud.common.convert_array(
            orientations, 1, dtype=np.float32, contiguous=True,
            array_name="orientations")

        compOrientations = freud.common.convert_array(
            compOrientations, 2, dtype=np.float32, contiguous=True,
            array_name="compOrientations")

        cdef np.ndarray[float, ndim=2] l_points = points
        cdef np.ndarray[float, ndim=2] l_compOrientations = compOrientations
        cdef np.ndarray[float, ndim=1] l_orientations = orientations
        cdef unsigned int nP = <unsigned int> points.shape[0]
        cdef unsigned int nO = <unsigned int> compOrientations.shape[1]

        defaulted_nlist = freud.locality.make_default_nlist_nn(
            b, points, points, self.num_neigh, nlist, True, self.rmax)
        cdef freud.locality.NeighborList nlist_ = defaulted_nlist[0]

        self.thisptr.compute(
            dereference(b.thisptr), nlist_.get_ptr(),
            <vec3[float]*> l_points.data, <float*> l_orientations.data,
            <float*> l_compOrientations.data, nP, nO)
        return self

    @property
    def match(self):
        cdef unsigned int * match = self.thisptr.getMatch().get()
        cdef np.npy_intp nbins[1]
        nbins[0] = <np.npy_intp> self.thisptr.getNumParticles()
        cdef np.ndarray[np.uint32_t, ndim=1] result = \
            np.PyArray_SimpleNewFromData(1, nbins, np.NPY_UINT32,
                                         <void*> match)
        return result

    def getMatch(self):
        warnings.warn("The getMatch function is deprecated in favor "
                      "of the match class attribute and will be "
                      "removed in a future version of freud.",
                      FreudDeprecationWarning)
        return self.match

    @property
    def pair(self):
        cdef unsigned int * pair = self.thisptr.getPair().get()
        cdef np.npy_intp nbins[1]
        nbins[0] = <np.npy_intp> self.thisptr.getNumParticles()
        cdef np.ndarray[np.uint32_t, ndim=1] result = \
            np.PyArray_SimpleNewFromData(1, nbins, np.NPY_UINT32, <void*> pair)
        return result

    def getPair(self):
        warnings.warn("The getPair function is deprecated in favor "
                      "of the pair class attribute and will be "
                      "removed in a future version of freud.",
                      FreudDeprecationWarning)
        return self.pair

    @property
    def box(self):
        return freud.box.BoxFromCPP(self.thisptr.getBox())

    def getBox(self):
        warnings.warn("The getBox function is deprecated in favor "
                      "of the box class attribute and will be "
                      "removed in a future version of freud.",
                      FreudDeprecationWarning)
        return self.box

cdef class AngularSeparation:
    """Calculates the minimum angles of separation between particles and
    references.

    .. moduleauthor:: Erin Teich
    .. moduleauthor:: Andrew Karas

    Args:
        rmax (float):
            Cutoff radius for cell list and clustering algorithm. Values near
            the first minimum of the RDF are recommended.
        n (int):
            The number of neighbors.

    Attributes:
        nlist (:class:`freud.locality.NeighborList`):
            The neighbor list.
        n_p (unsigned int):
            The number of particles used in computing the last set.
        n_ref (unsigned int):
            The number of reference particles used in computing the neighbor
            angles.
        n_global (unsigned int):
            The number of global orientations to check against.
<<<<<<< HEAD
        neighbor_angles ((:math:`\\left(N_{particles}\\timesN_{neighbors}, \\right)` :class:`numpy.ndarray`):
            The neighbor angles in radians. **This field is only populated
            after :py:meth`~.computeNeighbor` is called.** The angles
            are stored in the order of the neighborlist object.
        global_angles (:math:`\\left(N_{global}, N_{particles} \\right)`\
        :class:`numpy.ndarray`):
            The global angles in radians. **This field is only populated after
            :py:meth:`.computeGlobal` is called.** The angles
            are stored in the order of the neighborlist object.

    .. todo Need to figure out what happens if you use a neighborlist with
            strict_cut=True
=======
        neighbor_angles ((:math:`\\left(N_{neighbors}, \\right)` :class:`numpy.ndarray`):
            The neighbor angles in radians.
        global_angles (:math:`\\left(N_{particles}, N_{global} \\right)` :class:`numpy.ndarray`):
            The global angles in radians.
>>>>>>> b89b3ed1
    """  # noqa: E501
    def __cinit__(self, rmax, n):
        self.thisptr = new freud._environment.AngularSeparation()
        self.rmax = rmax
        self.num_neigh = int(n)
        self.nlist_ = None

    def __dealloc__(self):
        del self.thisptr

    @property
    def nlist(self):
        return self.nlist_

    def computeNeighbor(self, box, ref_ors, ors, ref_points, points,
                        equiv_quats, nlist=None):
        """Calculates the minimum angles of separation between ref_ors and ors,
        checking for underlying symmetry as encoded in equiv_quats. The result
        is stored in the :code:`neighbor_angles` class attribute.

        Args:
            box (:class:`freud.box.Box`):
                Simulation box.
            ref_ors ((:math:`N_{particles}`, 4) :class:`numpy.ndarray`):
                Reference orientations used to calculate the order parameter.
            ors ((:math:`N_{particles}`, 3) :class:`numpy.ndarray`):
                Orientations used to calculate the order parameter.
            ref_points ((:math:`N_{particles}`, 3) :class:`numpy.ndarray`):
                Reference points used to calculate the order parameter.
            points ((:math:`N_{particles}`, 3) :class:`numpy.ndarray`):
                Points used to calculate the order parameter.
            equiv_quats ((:math:`N_{particles}`, 4) :class:`numpy.ndarray`, optional):
                The set of all equivalent quaternions that takes the particle
                as it is defined to some global reference orientation.
                Important: :code:`equiv_quats` must include both :math:`q` and
                :math:`-q`, for all included quaternions.
            nlist (:class:`freud.locality.NeighborList`, optional):
                NeighborList to use to find bonds (Default value =
                :code:`None`).
        """  # noqa: E501
        cdef freud.box.Box b = freud.common.convert_box(box)
        ref_points = freud.common.convert_array(
            ref_points, 2, dtype=np.float32, contiguous=True,
            array_name="ref_points")
        if ref_points.shape[1] != 3:
            raise TypeError('ref_points should be an Nx3 array')

        points = freud.common.convert_array(
            points, 2, dtype=np.float32, contiguous=True, array_name="points")
        if points.shape[1] != 3:
            raise TypeError('points should be an Nx3 array')

        ref_ors = freud.common.convert_array(
            ref_ors, 2, dtype=np.float32, contiguous=True,
            array_name="ref_ors")
        if ref_ors.shape[1] != 4:
            raise TypeError('ref_ors should be an Nx4 array')

        ors = freud.common.convert_array(
            ors, 2, dtype=np.float32, contiguous=True, array_name="ors")
        if ors.shape[1] != 4:
            raise TypeError('ors should be an Nx4 array')

        equiv_quats = freud.common.convert_array(
            equiv_quats, 2, dtype=np.float32, contiguous=True,
            array_name="equiv_quats")
        if equiv_quats.shape[1] != 4:
            raise TypeError('equiv_quats should be an N_equiv x 4 array')

        defaulted_nlist = freud.locality.make_default_nlist_nn(
            b, ref_points, points, self.num_neigh, nlist, None, self.rmax)
        cdef freud.locality.NeighborList nlist_ = defaulted_nlist[0]
        self.nlist_ = nlist_

        cdef np.ndarray[float, ndim=2] l_ref_ors = ref_ors
        cdef np.ndarray[float, ndim=2] l_ors = ors
        cdef np.ndarray[float, ndim=2] l_equiv_quats = equiv_quats

        cdef unsigned int nRef = <unsigned int> ref_ors.shape[0]
        cdef unsigned int nP = <unsigned int> ors.shape[0]
        cdef unsigned int nEquiv = <unsigned int> equiv_quats.shape[0]

        with nogil:
            self.thisptr.computeNeighbor(
                nlist_.get_ptr(),
                <quat[float]*> l_ref_ors.data,
                <quat[float]*> l_ors.data,
                <quat[float]*> l_equiv_quats.data,
                nRef, nP, nEquiv)
        return self

    def computeGlobal(self, global_ors, ors, equiv_quats):
        """Calculates the minimum angles of separation between
        :code:`global_ors` and :code:`ors`, checking for underlying symmetry as
        encoded in :code`equiv_quats`. The result is stored in the
        :code:`global_angles` class attribute.


        Args:
            ors ((:math:`N_{particles}`, 3) :class:`numpy.ndarray`):
                Orientations to calculate the order parameter.
            global_ors ((:math:`N_{particles}`, 4) :class:`numpy.ndarray`):
                Reference orientations to calculate the order parameter.
            equiv_quats ((:math:`N_{particles}`, 4) :class:`numpy.ndarray`):
                The set of all equivalent quaternions that takes the particle
                as it is defined to some global reference orientation.
                Important: :code:`equiv_quats` must include both :math:`q` and
                :math:`-q`, for all included quaternions.
        """
        global_ors = freud.common.convert_array(
            global_ors, 2, dtype=np.float32, contiguous=True,
            array_name="global_ors")
        if global_ors.shape[1] != 4:
            raise TypeError('global_ors should be an Nx4 array')

        ors = freud.common.convert_array(
            ors, 2, dtype=np.float32, contiguous=True,
            array_name="ors")
        if ors.shape[1] != 4:
            raise TypeError('ors should be an Nx4 array')

        equiv_quats = freud.common.convert_array(
            equiv_quats, 2, dtype=np.float32, contiguous=True,
            array_name="equiv_quats")
        if equiv_quats.shape[1] != 4:
            raise TypeError('equiv_quats should be an N_equiv x 4 array')

        cdef np.ndarray[float, ndim=2] l_global_ors = global_ors
        cdef np.ndarray[float, ndim=2] l_ors = ors
        cdef np.ndarray[float, ndim=2] l_equiv_quats = equiv_quats

        cdef unsigned int nGlobal = <unsigned int> global_ors.shape[0]
        cdef unsigned int nP = <unsigned int> ors.shape[0]
        cdef unsigned int nEquiv = <unsigned int> equiv_quats.shape[0]

        with nogil:
            self.thisptr.computeGlobal(
                <quat[float]*> l_global_ors.data,
                <quat[float]*> l_ors.data,
                <quat[float]*> l_equiv_quats.data,
                nGlobal, nP, nEquiv)
        return self

    @property
    def neighbor_angles(self):
        cdef float * neigh_ang = self.thisptr.getNeighborAngles().get()
        cdef np.npy_intp nbins[1]
        nbins[0] = <np.npy_intp> len(self.nlist)
        cdef np.ndarray[float, ndim=1] result = \
            np.PyArray_SimpleNewFromData(1, nbins, np.NPY_FLOAT32,
                                         <void*> neigh_ang)
        return result

    def getNeighborAngles(self):
        warnings.warn("The getNeighborAngles function is deprecated in favor "
                      "of the neighbor_angles class attribute and will be "
                      "removed in a future version of freud.",
                      FreudDeprecationWarning)
        return self.neighbor_angles

    @property
    def global_angles(self):
        cdef float * global_ang = self.thisptr.getGlobalAngles().get()
        cdef np.npy_intp nbins[2]
        nbins[0] = <np.npy_intp> self.thisptr.getNP()
        nbins[1] = <np.npy_intp> self.thisptr.getNglobal()
        cdef np.ndarray[float, ndim=2] result = \
            np.PyArray_SimpleNewFromData(2, nbins, np.NPY_FLOAT32,
                                         <void*> global_ang)
        return result

    def getGlobalAngles(self):
        warnings.warn("The getGlobalAngles function is deprecated in favor "
                      "of the global_angles class attribute and will be "
                      "removed in a future version of freud.",
                      FreudDeprecationWarning)
        return self.global_angles

    @property
    def n_p(self):
        cdef unsigned int np = self.thisptr.getNP()
        return np

    def getNP(self):
        warnings.warn("The getNP function is deprecated in favor "
                      "of the n_p class attribute and will be "
                      "removed in a future version of freud.",
                      FreudDeprecationWarning)
        return self.n_p

    @property
    def n_ref(self):
        cdef unsigned int nref = self.thisptr.getNref()
        return nref

    def getNReference(self):
        warnings.warn("The getNReference function is deprecated in favor "
                      "of the n_ref class attribute and will be "
                      "removed in a future version of freud.",
                      FreudDeprecationWarning)
        return self.n_ref

    @property
    def n_global(self):
        cdef unsigned int nglobal = self.thisptr.getNglobal()
        return nglobal

    def getNGlobal(self):
        warnings.warn("The getNGlobal function is deprecated in favor "
                      "of the n_global class attribute and will be "
                      "removed in a future version of freud.",
                      FreudDeprecationWarning)
        return self.n_global<|MERGE_RESOLUTION|>--- conflicted
+++ resolved
@@ -1181,25 +1181,17 @@
             angles.
         n_global (unsigned int):
             The number of global orientations to check against.
-<<<<<<< HEAD
         neighbor_angles ((:math:`\\left(N_{particles}\\timesN_{neighbors}, \\right)` :class:`numpy.ndarray`):
             The neighbor angles in radians. **This field is only populated
             after :py:meth`~.computeNeighbor` is called.** The angles
             are stored in the order of the neighborlist object.
-        global_angles (:math:`\\left(N_{global}, N_{particles} \\right)`\
-        :class:`numpy.ndarray`):
+        global_angles (:math:`\\left(N_{global}, N_{particles} \\right)` :class:`numpy.ndarray`):
             The global angles in radians. **This field is only populated after
             :py:meth:`.computeGlobal` is called.** The angles
             are stored in the order of the neighborlist object.
 
     .. todo Need to figure out what happens if you use a neighborlist with
             strict_cut=True
-=======
-        neighbor_angles ((:math:`\\left(N_{neighbors}, \\right)` :class:`numpy.ndarray`):
-            The neighbor angles in radians.
-        global_angles (:math:`\\left(N_{particles}, N_{global} \\right)` :class:`numpy.ndarray`):
-            The global angles in radians.
->>>>>>> b89b3ed1
     """  # noqa: E501
     def __cinit__(self, rmax, n):
         self.thisptr = new freud._environment.AngularSeparation()
