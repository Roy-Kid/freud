# Copyright (c) 2010-2018 The Regents of the University of Michigan
# This file is part of the freud project, released under the BSD 3-Clause License.

R"""
The voronoi module contains tools to characterize Voronoi cells of a system.
"""

<<<<<<< HEAD
import numpy as np
import logging
import copy
from ._freud import VoronoiBuffer
from ._freud import NeighborList
from . import common

logger = logging.getLogger(__name__)

try:
    from scipy.spatial import Voronoi as qvoronoi
    from scipy.spatial import ConvexHull
except ImportError:
    qvoronoi = None
    msg = ('scipy.spatial.Voronoi is not available (requires scipy 0.12+),'
           'so freud.voronoi is not available.')
    logger.warning(msg)


class Voronoi:
    """Compute the Voronoi tessellation of a 2D or 3D system using qhull.
    This uses :py:class:`scipy.spatial.Voronoi`, accounting for periodic
    boundary conditions.

    .. moduleauthor:: Benjamin Schultz <baschult@umich.edu>
    .. moduleauthor:: Yina Geng <yinageng@umich.edu>
    .. moduleauthor:: Mayank Agrawal <amayank@umich.edu>
    .. moduleauthor:: Bradley Dice <bdice@bradleydice.com>

    Since qhull does not support periodic boundary conditions natively, we
    expand the box to include a portion of the particles' periodic images.
    The buffer width is given by the parameter :code:`buff`. The
    computation of Voronoi tessellations and neighbors is only guaranteed
    to be correct if :code:`buff >= L/2` where :code:`L` is the longest side
    of the simulation box. For dense systems with particles filling the
    entire simulation volume, a smaller value for :code:`buff` is acceptable.

    Args:
        box (:py:class:`freud.box.Box`): Simulation box.
        buff (float): Buffer width.
    """

    def __init__(self, box, buff=0.1):
        box = common.convert_box(box)
        self.box = box
        self.buff = buff

    def setBox(self, box):
        """Reset the simulation box.

        Args:
            box (:class:`freud.box.Box`): Simulation box.
        """
        box = common.convert_box(box)
        self.box = box

    def setBufferWidth(self, buff):
        """Reset the buffer width.

        Args:
            buff (float): Buffer width.
        """
        self.buff = buff

    def _qhull_compute(self, positions, box=None, buff=None):
        """Calls VoronoiBuffer and qhull

        Args:
            positions ((:math:`N_{particles}`, 3) :class:`numpy.ndarray`):
                Points to calculate Voronoi diagram for.
            box (:class:`freud.box.Box`): Simulation box (Default value =
                None).
            buff (float): Buffer distance within which to look for images
                (Default value = None).
        """
        # Compute the buffer particles in C++
        vbuff = VoronoiBuffer(box)
        vbuff.compute(positions, buff)
        buff_ptls = vbuff.getBufferParticles()
        buff_ids = vbuff.getBufferIds()

        if buff_ptls.size > 0:
            self.expanded_points = np.concatenate((positions, buff_ptls))
            self.expanded_ids = np.concatenate((
                np.arange(len(positions)), buff_ids))
        else:
            self.expanded_points = positions
            self.expanded_ids = np.arange(len(positions))

        # Use only the first two components if the box is 2D
        if box.is2D():
            self.expanded_points = self.expanded_points[:, :2]

        # Use qhull to get the points
        self.voronoi = qvoronoi(self.expanded_points)

    def compute(self, positions, box=None, buff=None):
        """Compute Voronoi diagram.

        Args:
            positions ((:math:`N_{particles}`, 3) :class:`numpy.ndarray`):
                Points to calculate Voronoi diagram for.
            box (:class:`freud.box.Box`): Simulation box (Default value =
                None).
            buff (float): Buffer distance within which to look for images
                (Default value = None).
        """

        # If box or buff is not specified, revert to object quantities
        if box is None:
            box = self.box
        else:
            box = common.convert_box(box)
        if buff is None:
            buff = self.buff

        self._qhull_compute(positions, box, buff)

        vertices = self.voronoi.vertices

        # Add a z-component of 0 if the box is 2D
        if box.is2D():
            vertices = np.insert(vertices, 2, 0, 1)

        # Construct a list of polytope vertices
        self.poly_verts = list()
        for region in self.voronoi.point_region[:len(positions)]:
            if -1 in self.voronoi.regions[region]:
                continue
            self.poly_verts.append(vertices[self.voronoi.regions[region]])
        return self

    def getBuffer(self):
        """Returns the buffer width.

        Returns:
          float: Buffer width.

        """
        return self.buff

    def getVoronoiPolytopes(self):
        """Returns a list of polytope vertices corresponding to Voronoi cells.

        If the buffer width is too small, then some polytopes may not be
        closed (they may have a boundary at infinity), and these polytopes'
        vertices are excluded from the list.

        The length of the list returned by this method should be the same
        as the array of positions used in the :py:meth:`~.compute()`
        method, if all the polytopes are closed. Otherwise try using a larger
        buffer width.

        Returns:
          list: List of :class:`numpy.ndarray` containing Voronoi
          polytope vertices.

        """
        return self.poly_verts

    def computeNeighbors(self, positions, box=None, buff=None,
                         exclude_ii=True):
        """Compute the neighbors of each particle based on the Voronoi
        tessellation. One can include neighbors from multiple Voronoi shells by
        specifying :code:`numShells` in :py:meth:`~.getNeighbors()`.
        An example of computing neighbors from the first two Voronoi shells
        for a 2D mesh is shown below.

        Retrieve the results with :py:meth:`~.getNeighbors()`.

        Example::

            from freud import box, voronoi
            import numpy as np
            vor = voronoi.Voronoi(box.Box(5, 5, is2D=True))
            pos = np.array([[0, 0, 0], [0, 1, 0], [0, 2, 0],
                            [1, 0, 0], [1, 1, 0], [1, 2, 0],
                            [2, 0, 0], [2, 1, 0], [2, 2, 0]], dtype=np.float32)
            first_shell = vor.computeNeighbors(pos).getNeighbors(1)
            second_shell = vor.computeNeighbors(pos).getNeighbors(2)
            print('First shell:', first_shell)
            print('Second shell:', second_shell)

        .. note:: Input positions must be a 3D array. For 2D, set the z value
                  to 0.

        Args:
            positions ((:math:`N_{particles}`, 3) :class:`numpy.ndarray`):
                Points to calculate Voronoi diagram for.
            box (:class:`freud.box.Box`): Simulation box (Default value =
                None).
            buff (float): Buffer distance within which to look for images
                (Default value = None).
            exclude_ii (bool, optional): True if pairs of points with identical
                indices should be excluded (Default value = True).
        """
        # If box or buff is not specified, revert to object quantities
        if box is None:
            box = self.box
        else:
            box = common.convert_box(box)
        if buff is None:
            buff = self.buff

        self._qhull_compute(positions, box, buff)

        ridge_points = self.voronoi.ridge_points
        ridge_vertices = self.voronoi.ridge_vertices
        vor_vertices = self.voronoi.vertices
        N = len(positions)

        # Nearest neighbor index for each point
        self.firstShellNeighborList = [[] for _ in range(N)]

        # Weight between nearest neighbors, which is the length of ridge
        # between two points in 2D or the area of the ridge facet in 3D
        self.firstShellWeight = [[] for _ in range(N)]
        for (k, (index_i, index_j)) in enumerate(ridge_points):

            if index_i >= N and index_j >= N:
                # Ignore the ridges between two buffer particles
                continue

            index_i = self.expanded_ids[index_i]
            index_j = self.expanded_ids[index_j]

            assert index_i < N
            assert index_j < N

            if exclude_ii and index_i == index_j:
                continue

            added_i = False
            if index_j not in self.firstShellNeighborList[index_i]:
                self.firstShellNeighborList[index_i].append(index_j)
                added_i = True

            added_j = False
            if index_i not in self.firstShellNeighborList[index_j]:
                self.firstShellNeighborList[index_j].append(index_i)
                added_j = True

            if not added_i and not added_j:
                continue

            if -1 not in ridge_vertices[k]:
                if box.is2D():
                    # The weight for a 2D system is the
                    # length of the ridge line
                    weight = np.linalg.norm(
                        vor_vertices[ridge_vertices[k][0]] -
                        vor_vertices[ridge_vertices[k][1]])
                else:
                    # The weight for a 3D system is the ridge polygon area
                    # The process to compute this area is:
                    # 1. Project 3D polygon onto xy, yz, or zx plane,
                    #    by aligning with max component of the normal vector
                    # 2. Use shoelace formula to compute 2D area
                    # 3. Project back to get true area of 3D polygon
                    # See link below for sample code and further explanation
                    # http://geomalgorithms.com/a01-_area.html#area3D_Polygon()
                    vertex_coords = np.array([vor_vertices[i]
                                              for i in ridge_vertices[k]])

                    # Get a unit normal vector to the polygonal facet
                    r01 = vertex_coords[1] - vertex_coords[0]
                    r12 = vertex_coords[2] - vertex_coords[1]
                    norm_vec = np.cross(r01, r12)
                    norm_vec /= np.linalg.norm(norm_vec)

                    # Determine projection axis:
                    # c0 is the largest coordinate (x, y, or z) of the normal
                    # vector. We project along the c0 axis and use c1, c2 axes
                    # for computing the projected area.
                    c0 = np.argmax(np.abs(norm_vec))
                    c1 = (c0 + 1) % 3
                    c2 = (c0 + 2) % 3

                    vc1 = vertex_coords[:, c1]
                    vc2 = vertex_coords[:, c2]

                    # Use shoelace formula for the projected area
                    projected_area = 0.5*np.abs(
                        np.dot(vc1, np.roll(vc2, 1)) -
                        np.dot(vc2, np.roll(vc1, 1)))

                    # Project back to get the true area (which is the weight)
                    weight = projected_area / np.abs(norm_vec[c0])
            else:
                # This point was on the boundary, so as far as qhull
                # is concerned its ridge goes out to infinity
                weight = 0

            if added_i:
                self.firstShellWeight[index_i].append(weight)
            if added_j:
                self.firstShellWeight[index_j].append(weight)

        return self

    def getNeighbors(self, numShells):
        """Get :code:`numShells` of neighbors for each particle

        Must call :py:meth:`~.computeNeighbors()` before this method.

        Args:
          numShells (int): Number of neighbor shells.
        """
        neighbor_list = copy.copy(self.firstShellNeighborList)
        # delete [] in neighbor_list
        neighbor_list = [x for x in neighbor_list if len(x) > 0]
        for _ in range(numShells - 1):
            dummy_neighbor_list = copy.copy(neighbor_list)
            for i in range(len(neighbor_list)):
                numNeighbors = len(neighbor_list[i])
                for j in range(numNeighbors):
                    dummy_neighbor_list[i] = dummy_neighbor_list[i] + \
                        self.firstShellNeighborList[neighbor_list[i][j]]

                # remove duplicates
                dummy_neighbor_list[i] = list(set(dummy_neighbor_list[i]))

                if i in dummy_neighbor_list[i]:
                    dummy_neighbor_list[i].remove(i)

            neighbor_list = copy.copy(dummy_neighbor_list)

        return neighbor_list

    def getNeighborList(self):
        """Returns a neighbor list object.

        In the neighbor list, each neighbor pair has a weight value.

        In 2D systems, the bond weight is the "ridge length" of the Voronoi
        boundary line between the neighboring particles.

        In 3D systems, the bond weight is the "ridge area" of the Voronoi
        boundary polygon between the neighboring particles.

        Returns:
            :class:`~.locality.NeighborList`: Neighbor list.
        """
        # Build neighbor list based on voronoi neighbors
        neighbor_list = copy.copy(self.firstShellNeighborList)
        weight = copy.copy(self.firstShellWeight)

        # Count number of elements in neighbor_list
        count = 0
        for i in range(len(neighbor_list)):
            count += len(neighbor_list[i])

        # indexAry layout:
        # First column is reference particle index,
        # Second column is neighbor particle index,
        # Third column is weight = ridge length
        indexAry = np.zeros([count, 3], float)
        j = 0
        for i in range(len(neighbor_list)):
            N = len(neighbor_list[i])
            indexAry[j:j + N, 0] = i
            indexAry[j:j + N, 1] = np.array(neighbor_list[i])
            indexAry[j:j + N, 2] = np.array(weight[i])
            j += N

        result = NeighborList.from_arrays(
            len(neighbor_list), len(neighbor_list),
            indexAry[:, 0], indexAry[:, 1], weights=indexAry[:, 2])
        return result

    def computeVolumes(self):
        """Computes volumes (areas in 2D) of Voronoi cells.

        .. versionadded:: 0.8

        Must call :py:meth:`~.compute()` before this method.
        Retrieve the results with :py:meth:`~.getVolumes()`.
        """
        polytope_verts = self.getVoronoiPolytopes()
        self.poly_volumes = np.zeros(shape=len(polytope_verts))

        for i, verts in enumerate(polytope_verts):
            is2D = np.all(self.poly_verts[0][:, -1] == 0)
            hull = ConvexHull(verts[:, :2 if is2D else 3])
            self.poly_volumes[i] = hull.volume

        return self

    def getVolumes(self):
        """Returns an array of volumes (areas in 2D) corresponding to Voronoi
        cells.

        .. versionadded:: 0.8

        Must call :py:meth:`~.computeVolumes()` before this method.

        If the buffer width is too small, then some polytopes may not be
        closed (they may have a boundary at infinity), and these polytopes'
        volumes/areas are excluded from the list.

        The length of the list returned by this method should be the same
        as the array of positions used in the :py:meth:`~.compute()`
        method, if all the polytopes are closed. Otherwise try using a larger
        buffer width.

        Returns:
            (:math:`\\left(N_{cells} \\right)`) :class:`numpy.ndarray`:
                Containing Voronoi polytope volumes/areas.
        """
        return self.poly_volumes
=======
from ._freud import VoronoiBuffer, Voronoi
>>>>>>> e3b16adc
<|MERGE_RESOLUTION|>--- conflicted
+++ resolved
@@ -5,417 +5,4 @@
 The voronoi module contains tools to characterize Voronoi cells of a system.
 """
 
-<<<<<<< HEAD
-import numpy as np
-import logging
-import copy
-from ._freud import VoronoiBuffer
-from ._freud import NeighborList
-from . import common
-
-logger = logging.getLogger(__name__)
-
-try:
-    from scipy.spatial import Voronoi as qvoronoi
-    from scipy.spatial import ConvexHull
-except ImportError:
-    qvoronoi = None
-    msg = ('scipy.spatial.Voronoi is not available (requires scipy 0.12+),'
-           'so freud.voronoi is not available.')
-    logger.warning(msg)
-
-
-class Voronoi:
-    """Compute the Voronoi tessellation of a 2D or 3D system using qhull.
-    This uses :py:class:`scipy.spatial.Voronoi`, accounting for periodic
-    boundary conditions.
-
-    .. moduleauthor:: Benjamin Schultz <baschult@umich.edu>
-    .. moduleauthor:: Yina Geng <yinageng@umich.edu>
-    .. moduleauthor:: Mayank Agrawal <amayank@umich.edu>
-    .. moduleauthor:: Bradley Dice <bdice@bradleydice.com>
-
-    Since qhull does not support periodic boundary conditions natively, we
-    expand the box to include a portion of the particles' periodic images.
-    The buffer width is given by the parameter :code:`buff`. The
-    computation of Voronoi tessellations and neighbors is only guaranteed
-    to be correct if :code:`buff >= L/2` where :code:`L` is the longest side
-    of the simulation box. For dense systems with particles filling the
-    entire simulation volume, a smaller value for :code:`buff` is acceptable.
-
-    Args:
-        box (:py:class:`freud.box.Box`): Simulation box.
-        buff (float): Buffer width.
-    """
-
-    def __init__(self, box, buff=0.1):
-        box = common.convert_box(box)
-        self.box = box
-        self.buff = buff
-
-    def setBox(self, box):
-        """Reset the simulation box.
-
-        Args:
-            box (:class:`freud.box.Box`): Simulation box.
-        """
-        box = common.convert_box(box)
-        self.box = box
-
-    def setBufferWidth(self, buff):
-        """Reset the buffer width.
-
-        Args:
-            buff (float): Buffer width.
-        """
-        self.buff = buff
-
-    def _qhull_compute(self, positions, box=None, buff=None):
-        """Calls VoronoiBuffer and qhull
-
-        Args:
-            positions ((:math:`N_{particles}`, 3) :class:`numpy.ndarray`):
-                Points to calculate Voronoi diagram for.
-            box (:class:`freud.box.Box`): Simulation box (Default value =
-                None).
-            buff (float): Buffer distance within which to look for images
-                (Default value = None).
-        """
-        # Compute the buffer particles in C++
-        vbuff = VoronoiBuffer(box)
-        vbuff.compute(positions, buff)
-        buff_ptls = vbuff.getBufferParticles()
-        buff_ids = vbuff.getBufferIds()
-
-        if buff_ptls.size > 0:
-            self.expanded_points = np.concatenate((positions, buff_ptls))
-            self.expanded_ids = np.concatenate((
-                np.arange(len(positions)), buff_ids))
-        else:
-            self.expanded_points = positions
-            self.expanded_ids = np.arange(len(positions))
-
-        # Use only the first two components if the box is 2D
-        if box.is2D():
-            self.expanded_points = self.expanded_points[:, :2]
-
-        # Use qhull to get the points
-        self.voronoi = qvoronoi(self.expanded_points)
-
-    def compute(self, positions, box=None, buff=None):
-        """Compute Voronoi diagram.
-
-        Args:
-            positions ((:math:`N_{particles}`, 3) :class:`numpy.ndarray`):
-                Points to calculate Voronoi diagram for.
-            box (:class:`freud.box.Box`): Simulation box (Default value =
-                None).
-            buff (float): Buffer distance within which to look for images
-                (Default value = None).
-        """
-
-        # If box or buff is not specified, revert to object quantities
-        if box is None:
-            box = self.box
-        else:
-            box = common.convert_box(box)
-        if buff is None:
-            buff = self.buff
-
-        self._qhull_compute(positions, box, buff)
-
-        vertices = self.voronoi.vertices
-
-        # Add a z-component of 0 if the box is 2D
-        if box.is2D():
-            vertices = np.insert(vertices, 2, 0, 1)
-
-        # Construct a list of polytope vertices
-        self.poly_verts = list()
-        for region in self.voronoi.point_region[:len(positions)]:
-            if -1 in self.voronoi.regions[region]:
-                continue
-            self.poly_verts.append(vertices[self.voronoi.regions[region]])
-        return self
-
-    def getBuffer(self):
-        """Returns the buffer width.
-
-        Returns:
-          float: Buffer width.
-
-        """
-        return self.buff
-
-    def getVoronoiPolytopes(self):
-        """Returns a list of polytope vertices corresponding to Voronoi cells.
-
-        If the buffer width is too small, then some polytopes may not be
-        closed (they may have a boundary at infinity), and these polytopes'
-        vertices are excluded from the list.
-
-        The length of the list returned by this method should be the same
-        as the array of positions used in the :py:meth:`~.compute()`
-        method, if all the polytopes are closed. Otherwise try using a larger
-        buffer width.
-
-        Returns:
-          list: List of :class:`numpy.ndarray` containing Voronoi
-          polytope vertices.
-
-        """
-        return self.poly_verts
-
-    def computeNeighbors(self, positions, box=None, buff=None,
-                         exclude_ii=True):
-        """Compute the neighbors of each particle based on the Voronoi
-        tessellation. One can include neighbors from multiple Voronoi shells by
-        specifying :code:`numShells` in :py:meth:`~.getNeighbors()`.
-        An example of computing neighbors from the first two Voronoi shells
-        for a 2D mesh is shown below.
-
-        Retrieve the results with :py:meth:`~.getNeighbors()`.
-
-        Example::
-
-            from freud import box, voronoi
-            import numpy as np
-            vor = voronoi.Voronoi(box.Box(5, 5, is2D=True))
-            pos = np.array([[0, 0, 0], [0, 1, 0], [0, 2, 0],
-                            [1, 0, 0], [1, 1, 0], [1, 2, 0],
-                            [2, 0, 0], [2, 1, 0], [2, 2, 0]], dtype=np.float32)
-            first_shell = vor.computeNeighbors(pos).getNeighbors(1)
-            second_shell = vor.computeNeighbors(pos).getNeighbors(2)
-            print('First shell:', first_shell)
-            print('Second shell:', second_shell)
-
-        .. note:: Input positions must be a 3D array. For 2D, set the z value
-                  to 0.
-
-        Args:
-            positions ((:math:`N_{particles}`, 3) :class:`numpy.ndarray`):
-                Points to calculate Voronoi diagram for.
-            box (:class:`freud.box.Box`): Simulation box (Default value =
-                None).
-            buff (float): Buffer distance within which to look for images
-                (Default value = None).
-            exclude_ii (bool, optional): True if pairs of points with identical
-                indices should be excluded (Default value = True).
-        """
-        # If box or buff is not specified, revert to object quantities
-        if box is None:
-            box = self.box
-        else:
-            box = common.convert_box(box)
-        if buff is None:
-            buff = self.buff
-
-        self._qhull_compute(positions, box, buff)
-
-        ridge_points = self.voronoi.ridge_points
-        ridge_vertices = self.voronoi.ridge_vertices
-        vor_vertices = self.voronoi.vertices
-        N = len(positions)
-
-        # Nearest neighbor index for each point
-        self.firstShellNeighborList = [[] for _ in range(N)]
-
-        # Weight between nearest neighbors, which is the length of ridge
-        # between two points in 2D or the area of the ridge facet in 3D
-        self.firstShellWeight = [[] for _ in range(N)]
-        for (k, (index_i, index_j)) in enumerate(ridge_points):
-
-            if index_i >= N and index_j >= N:
-                # Ignore the ridges between two buffer particles
-                continue
-
-            index_i = self.expanded_ids[index_i]
-            index_j = self.expanded_ids[index_j]
-
-            assert index_i < N
-            assert index_j < N
-
-            if exclude_ii and index_i == index_j:
-                continue
-
-            added_i = False
-            if index_j not in self.firstShellNeighborList[index_i]:
-                self.firstShellNeighborList[index_i].append(index_j)
-                added_i = True
-
-            added_j = False
-            if index_i not in self.firstShellNeighborList[index_j]:
-                self.firstShellNeighborList[index_j].append(index_i)
-                added_j = True
-
-            if not added_i and not added_j:
-                continue
-
-            if -1 not in ridge_vertices[k]:
-                if box.is2D():
-                    # The weight for a 2D system is the
-                    # length of the ridge line
-                    weight = np.linalg.norm(
-                        vor_vertices[ridge_vertices[k][0]] -
-                        vor_vertices[ridge_vertices[k][1]])
-                else:
-                    # The weight for a 3D system is the ridge polygon area
-                    # The process to compute this area is:
-                    # 1. Project 3D polygon onto xy, yz, or zx plane,
-                    #    by aligning with max component of the normal vector
-                    # 2. Use shoelace formula to compute 2D area
-                    # 3. Project back to get true area of 3D polygon
-                    # See link below for sample code and further explanation
-                    # http://geomalgorithms.com/a01-_area.html#area3D_Polygon()
-                    vertex_coords = np.array([vor_vertices[i]
-                                              for i in ridge_vertices[k]])
-
-                    # Get a unit normal vector to the polygonal facet
-                    r01 = vertex_coords[1] - vertex_coords[0]
-                    r12 = vertex_coords[2] - vertex_coords[1]
-                    norm_vec = np.cross(r01, r12)
-                    norm_vec /= np.linalg.norm(norm_vec)
-
-                    # Determine projection axis:
-                    # c0 is the largest coordinate (x, y, or z) of the normal
-                    # vector. We project along the c0 axis and use c1, c2 axes
-                    # for computing the projected area.
-                    c0 = np.argmax(np.abs(norm_vec))
-                    c1 = (c0 + 1) % 3
-                    c2 = (c0 + 2) % 3
-
-                    vc1 = vertex_coords[:, c1]
-                    vc2 = vertex_coords[:, c2]
-
-                    # Use shoelace formula for the projected area
-                    projected_area = 0.5*np.abs(
-                        np.dot(vc1, np.roll(vc2, 1)) -
-                        np.dot(vc2, np.roll(vc1, 1)))
-
-                    # Project back to get the true area (which is the weight)
-                    weight = projected_area / np.abs(norm_vec[c0])
-            else:
-                # This point was on the boundary, so as far as qhull
-                # is concerned its ridge goes out to infinity
-                weight = 0
-
-            if added_i:
-                self.firstShellWeight[index_i].append(weight)
-            if added_j:
-                self.firstShellWeight[index_j].append(weight)
-
-        return self
-
-    def getNeighbors(self, numShells):
-        """Get :code:`numShells` of neighbors for each particle
-
-        Must call :py:meth:`~.computeNeighbors()` before this method.
-
-        Args:
-          numShells (int): Number of neighbor shells.
-        """
-        neighbor_list = copy.copy(self.firstShellNeighborList)
-        # delete [] in neighbor_list
-        neighbor_list = [x for x in neighbor_list if len(x) > 0]
-        for _ in range(numShells - 1):
-            dummy_neighbor_list = copy.copy(neighbor_list)
-            for i in range(len(neighbor_list)):
-                numNeighbors = len(neighbor_list[i])
-                for j in range(numNeighbors):
-                    dummy_neighbor_list[i] = dummy_neighbor_list[i] + \
-                        self.firstShellNeighborList[neighbor_list[i][j]]
-
-                # remove duplicates
-                dummy_neighbor_list[i] = list(set(dummy_neighbor_list[i]))
-
-                if i in dummy_neighbor_list[i]:
-                    dummy_neighbor_list[i].remove(i)
-
-            neighbor_list = copy.copy(dummy_neighbor_list)
-
-        return neighbor_list
-
-    def getNeighborList(self):
-        """Returns a neighbor list object.
-
-        In the neighbor list, each neighbor pair has a weight value.
-
-        In 2D systems, the bond weight is the "ridge length" of the Voronoi
-        boundary line between the neighboring particles.
-
-        In 3D systems, the bond weight is the "ridge area" of the Voronoi
-        boundary polygon between the neighboring particles.
-
-        Returns:
-            :class:`~.locality.NeighborList`: Neighbor list.
-        """
-        # Build neighbor list based on voronoi neighbors
-        neighbor_list = copy.copy(self.firstShellNeighborList)
-        weight = copy.copy(self.firstShellWeight)
-
-        # Count number of elements in neighbor_list
-        count = 0
-        for i in range(len(neighbor_list)):
-            count += len(neighbor_list[i])
-
-        # indexAry layout:
-        # First column is reference particle index,
-        # Second column is neighbor particle index,
-        # Third column is weight = ridge length
-        indexAry = np.zeros([count, 3], float)
-        j = 0
-        for i in range(len(neighbor_list)):
-            N = len(neighbor_list[i])
-            indexAry[j:j + N, 0] = i
-            indexAry[j:j + N, 1] = np.array(neighbor_list[i])
-            indexAry[j:j + N, 2] = np.array(weight[i])
-            j += N
-
-        result = NeighborList.from_arrays(
-            len(neighbor_list), len(neighbor_list),
-            indexAry[:, 0], indexAry[:, 1], weights=indexAry[:, 2])
-        return result
-
-    def computeVolumes(self):
-        """Computes volumes (areas in 2D) of Voronoi cells.
-
-        .. versionadded:: 0.8
-
-        Must call :py:meth:`~.compute()` before this method.
-        Retrieve the results with :py:meth:`~.getVolumes()`.
-        """
-        polytope_verts = self.getVoronoiPolytopes()
-        self.poly_volumes = np.zeros(shape=len(polytope_verts))
-
-        for i, verts in enumerate(polytope_verts):
-            is2D = np.all(self.poly_verts[0][:, -1] == 0)
-            hull = ConvexHull(verts[:, :2 if is2D else 3])
-            self.poly_volumes[i] = hull.volume
-
-        return self
-
-    def getVolumes(self):
-        """Returns an array of volumes (areas in 2D) corresponding to Voronoi
-        cells.
-
-        .. versionadded:: 0.8
-
-        Must call :py:meth:`~.computeVolumes()` before this method.
-
-        If the buffer width is too small, then some polytopes may not be
-        closed (they may have a boundary at infinity), and these polytopes'
-        volumes/areas are excluded from the list.
-
-        The length of the list returned by this method should be the same
-        as the array of positions used in the :py:meth:`~.compute()`
-        method, if all the polytopes are closed. Otherwise try using a larger
-        buffer width.
-
-        Returns:
-            (:math:`\\left(N_{cells} \\right)`) :class:`numpy.ndarray`:
-                Containing Voronoi polytope volumes/areas.
-        """
-        return self.poly_volumes
-=======
-from ._freud import VoronoiBuffer, Voronoi
->>>>>>> e3b16adc
+from ._freud import VoronoiBuffer, Voronoi