# Copyright (c) 2010-2020 The Regents of the University of Michigan
# This file is from the freud project, released under the BSD 3-Clause License.

r"""
The :class:`freud.diffraction` module provides functions for computing the
diffraction pattern of particles in systems with long range order.

.. rubric:: Stability

:mod:`freud.diffraction` is **unstable**. When upgrading from version 2.x to
2.y (y > x), existing freud scripts may need to be updated. The API will be
finalized in a future release.
"""

import logging

import numpy as np
import rowan
import scipy.ndimage
from scipy.stats import binned_statistic

import freud.locality

cimport numpy as np
from cython.operator cimport dereference
from libcpp cimport bool as cbool
from libcpp.vector cimport vector

cimport freud._diffraction
cimport freud.locality
cimport freud.util
from freud.locality cimport _SpatialHistogram1D
from freud.util cimport _Compute, vec3

logger = logging.getLogger(__name__)

cdef class StaticStructureFactorDebye(_Compute):
<<<<<<< HEAD
    r"""Computes a 1D static structure factor.
=======
    r"""Computes a 1D static structure factor using Debye scattering equation.
>>>>>>> 9e1aa011

    This computes the static `structure factor
    <https://en.wikipedia.org/wiki/Structure_factor>`__ :math:`S(k)`, assuming
    an isotropic system (averaging over all :math:`k` vectors of the same
    magnitude). This is implemented using the Debye scattering equation:

    .. math::

        S(k) = \frac{1}{N} \sum_{i=0}^{N} \sum_{j=0}^{N} \text{sinc}(k r_{ij})

    where :math:`N` is the number of particles, :math:`\text{sinc}` function is
    defined as :math:`\sin x / x` (no factor of :math:`\pi` as in some
    conventions). For more information see `here
    <https://en.wikipedia.org/wiki/Structure_factor>`__. The equation 4 from
    the link can be obtained by replacing :math:`\frac{\sin(k r)}{kr}` with
    :math:`\text{sinc}(k r)`.

    .. note::
        This code assumes all particles have a form factor :math:`f` of 1.

    Partial structure factors can be computed by providing ``query_points`` to the
    :py:meth:`compute` method. When computing a partial structure factor, the
    total number of points in the system must be specified. The normalization
    criterion is based on the Faber-Ziman formalism. For particle types
    :math:`\alpha` and :math:`\beta`, we compute the total scattering function
    as a sum of the partial scattering functions as:

    .. math::

        S(k) - 1 = \sum_{\alpha}\sum_{\beta} \frac{N_{\alpha}
        N_{\beta}}{N_{total}^2} \left(S_{\alpha \beta}(k) - 1\right)

    This class is based on the MIT licensed `scattering library
    <https://github.com/mattwthompson/scattering/>`__ and literature references
    :cite:`Liu2016`.

    Args:
        bins (unsigned int):
            Number of bins in :math:`k` space.
        k_max (float):
            Maximum :math:`k` value to include in the calculation.
        k_min (float, optional):
            Minimum :math:`k` value included in the calculation. Note that
            there are practical restrictions on the validity of the
            calculation in the long-wavelength regime, see :py:attr:`min_valid_k`
            (Default value = 0).
    """
    cdef freud._diffraction.StaticStructureFactorDebye * thisptr

    def __cinit__(self, unsigned int bins, float k_max, float k_min=0):
        if type(self) == StaticStructureFactorDebye:
            self.thisptr = new freud._diffraction.StaticStructureFactorDebye(
                bins, k_max, k_min)

    def __dealloc__(self):
        if type(self) == StaticStructureFactorDebye:
            del self.thisptr

    def compute(self, system, query_points=None, N_total=None, reset=True):
        r"""Computes static structure factor.

        Args:
            system:
                Any object that is a valid argument to
                :class:`freud.locality.NeighborQuery.from_system`.
            query_points ((:math:`N_{query\_points}`, 3) :class:`numpy.ndarray`, optional):
                Query points used to calculate the partial structure factor.
                Uses the system's points if :code:`None`. See class
                documentation for information about the normalization of partial
                structure factors. If :code:`None`, the full scattering is
                computed. (Default value = :code:`None`).
<<<<<<< HEAD
            N_total (int, optional):
=======
            N_total (int):
>>>>>>> 9e1aa011
                Total number of points in the system. This is required if
                ``query_points`` are provided. See class documentation for
                information about the normalization of partial structure
                factors.
<<<<<<< HEAD
            reset (bool, optional):
=======
            reset (bool):
>>>>>>> 9e1aa011
                Whether to erase the previously computed values before adding
                the new computation; if False, will accumulate data (Default
                value: True).
        """  # noqa E501
        if (query_points is None) != (N_total is None):
            raise ValueError(
                "If query_points are provided, N_total must also be provided "
                "in order to correctly compute the normalization of the "
                "partial structure factor."
            )

        if reset:
            self._reset()

        cdef:
            freud.locality.NeighborQuery nq
            const float[:, ::1] l_query_points
            unsigned int num_query_points

<<<<<<< HEAD
        # This is identical to _preprocess_arguments except with no
        # neighbors/qargs. The C++ class builds the largest allowed ball query
        # (r_max = L/2).
=======
>>>>>>> 9e1aa011
        nq = freud.locality.NeighborQuery.from_system(system)

        if query_points is None:
            query_points = nq.points
        else:
            query_points = freud.util._convert_array(
                query_points, shape=(None, 3))
        l_query_points = query_points
        num_query_points = l_query_points.shape[0]

        if N_total is None:
            N_total = num_query_points

        self.thisptr.accumulate(
            nq.get_ptr(),
            <vec3[float]*> &l_query_points[0, 0],
            num_query_points, N_total)
        return self

    def _reset(self):
        # Resets the values of StaticStructureFactorDebye in memory.
        self.thisptr.reset()

    @property
    def bin_centers(self):
        """:class:`numpy.ndarray`: The centers of each bin of :math:`k`."""
        return np.array(self.thisptr.getBinCenters(), copy=True)

    @property
    def bin_edges(self):
        """:class:`numpy.ndarray`: The edges of each bin of :math:`k`."""
        return np.array(self.thisptr.getBinEdges(), copy=True)

    @property
    def bounds(self):
        """tuple: A tuple indicating upper and lower bounds of the
        histogram."""
        bin_edges = self.bin_edges
        return (bin_edges[0], bin_edges[len(bin_edges)-1])

    @property
    def nbins(self):
        """int: The number of bins in the histogram."""
        return len(self.bin_centers)

    @property
    def k_max(self):
        """float: Maximum value of k at which to calculate the structure
        factor."""
        return self.bounds[1]

    @property
    def k_min(self):
        """float: Minimum value of k at which to calculate the structure
        factor."""
        return self.bounds[0]

    @_Compute._computed_property
    def min_valid_k(self):
        """float: Minimum valid value of k for the computed system box, equal
        to :math:`2\\pi/(L/2)` where :math:`L` is the minimum side length."""
        return self.thisptr.getMinValidK()

    @_Compute._computed_property
    def S_k(self):
        """(:math:`N_{bins}`,) :class:`numpy.ndarray`: Static
        structure factor :math:`S(k)` values."""
        return freud.util.make_managed_numpy_array(
            &self.thisptr.getStructureFactor(),
            freud.util.arr_type_t.FLOAT)

<<<<<<< HEAD
    def plot(self, ax=None):
=======
    def plot(self, ax=None, **kwargs):
>>>>>>> 9e1aa011
        """Plot static structure factor.

        Args:
            ax (:class:`matplotlib.axes.Axes`, optional): Axis to plot on. If
                :code:`None`, make a new figure and axis.
                (Default value = :code:`None`)

        Returns:
            (:class:`matplotlib.axes.Axes`): Axis with the plot.
        """
        import freud.plot
<<<<<<< HEAD
        return freud.plot.line_plot(self.bin_edges[:self.nbins],
=======
        return freud.plot.line_plot(self.bin_edges[:len(self.bin_edges)-1],
>>>>>>> 9e1aa011
                                    self.S_k,
                                    title="Static Structure Factor",
                                    xlabel=r"$k$",
                                    ylabel=r"$S(k)$",
                                    ax=ax)

    def __repr__(self):
        return ("freud.diffraction.{cls}(bins={bins}, "
                "k_max={k_max}, k_min={k_min})").format(
                    cls=type(self).__name__,
                    bins=self.nbins,
                    k_max=self.k_max,
                    k_min=self.k_min)

    def _repr_png_(self):
        try:
            import freud.plot
            return freud.plot._ax_to_bytes(self.plot())
        except (AttributeError, ImportError):
            return None

<<<<<<< HEAD

cdef class StaticStructureFactorDirect(_Compute):
    r"""Computes a 1D static structure factor.

    This computes the static `structure factor
    <https://en.wikipedia.org/wiki/Structure_factor>`__ :math:`S(k)`, assuming
    an isotropic system (averaging over all :math:`k` vectors of the same
    magnitude). This is implemented using the direct summation formula:

    .. math::

        S(\vec{k}) = \frac{1}{N}  \sum_{i=0}^{N} \sum_{j=0}^N e^{i\vec{k} \cdot \vec{r}_{ij}}

    where :math:`N` is the number of particles. The above equation can be
    obtained by applying Euler's formula to the definition of :math:`S(k)`. For
    more information see `here
    <https://en.wikipedia.org/wiki/Structure_factor>`__.

    .. note::
        This code assumes all particles have a form factor :math:`f` of 1.

    Partial structure factors can be computed by providing ``query_points`` to
    the :py:meth:`compute` method. When computing a partial structure factor,
    the total number of points in the system must be specified. The
    normalization criterion is based on the Faber-Ziman formalism. For particle
    types :math:`\alpha` and :math:`\beta`, we compute the total scattering
    function as a sum of the partial scattering functions as:

    .. math::

        S(k) - 1 = \sum_{\alpha}\sum_{\beta} \frac{N_{\alpha}
        N_{\beta}}{N_{total}^2} \left(S_{\alpha \beta}(k) - 1\right)

    This class is based on the MIT licensed `Dynasor library
    <https://gitlab.com/materials-modeling/dynasor/>`__.

    Args:
        bins (unsigned int):
            Number of bins in :math:`k` space.
        k_max (float):
            Maximum :math:`k` value to include in the calculation.
        k_min (float, optional):
            Minimum :math:`k` value included in the calculation. Note that
            there are practical restrictions on the validity of the
            calculation in the long-wavelength regime, see :py:attr:`min_valid_k`
            (Default value = 0).
        max_k_points (unsigned int, optional):
            The maximum number of k-points to use when constructing k-space
            grid. The code will prune the number of grid points to optimize the
            bin widths and performance. (Default value = 20000).
    """

    cdef:
        freud._diffraction.StaticStructureFactorDirect * thisptr

    def __cinit__(self, unsigned int bins, float k_max, float k_min=0, unsigned int max_k_points=20000):
        if type(self) == StaticStructureFactorDirect:
            self.thisptr = new freud._diffraction.StaticStructureFactorDirect(
                bins, k_max, k_min, max_k_points)

    def __dealloc__(self):
        if type(self) == StaticStructureFactorDirect:
            del self.thisptr

    def compute(self, system, query_points=None, N_total=None, reset=True):
        r"""Computes static structure factor.

        Args:
            system:
                Any object that is a valid argument to
                :class:`freud.locality.NeighborQuery.from_system`.
            query_points ((:math:`N_{query\_points}`, 3) :class:`numpy.ndarray`, optional):
                Query points used to calculate the partial structure factor.
                Uses the system's points if :code:`None`. See class
                documentation for information about the normalization of partial
                structure factors. If :code:`None`, the full scattering is
                computed. (Default value = :code:`None`).
            reset (bool, optional):
                Whether to erase the previously computed values before adding
                the new computation; if False, will accumulate data (Default
                value: True). When accumulating, the :math:`\vec{k}` vectors
                are generated for the initial system box and re-used.
        """  # noqa E501
        if (query_points is None) != (N_total is None):
            raise ValueError(
                "If query_points are provided, N_total must also be provided "
                "in order to correctly compute the normalization of the "
                "partial structure factor."
            )

        cdef freud.locality.NeighborQuery nq = freud.locality.NeighborQuery.from_system(system)

        if reset:
            self._reset()

        cdef:
            const float[:, ::1] l_points = nq.points
            unsigned int num_points = l_points.shape[0]
            const vec3[float]* l_query_points_ptr = NULL
            const float[:, ::1] l_query_points
            unsigned int num_query_points

        if query_points is not None:
            l_query_points = query_points
            num_query_points = l_query_points.shape[0]
            l_query_points_ptr = <vec3[float]*> &l_query_points[0, 0]

        if N_total is None:
            N_total = num_points

        self.thisptr.accumulate(
            nq.get_ptr(),
            l_query_points_ptr, num_query_points, N_total
        )
        return self

    def _reset(self):
        # Resets the values of StaticStructureFactorDirect in memory.
        self.thisptr.reset()

    @property
    def bin_centers(self):
        """:class:`numpy.ndarray`: The centers of each bin of :math:`k`."""
        return np.array(self.thisptr.getBinCenters(), copy=True)

    @property
    def bin_edges(self):
        """:class:`numpy.ndarray`: The edges of each bin of :math:`k`."""
        return np.array(self.thisptr.getBinEdges(), copy=True)

    @property
    def bounds(self):
        """tuple: A tuple indicating upper and lower bounds of the
        histogram."""
        bin_edges = self.bin_edges
        return (bin_edges[0], bin_edges[len(bin_edges)-1])

    @property
    def nbins(self):
        """int: The number of bins in the histogram."""
        return len(self.bin_centers)

    @property
    def k_max(self):
        """float: Maximum value of k at which to calculate the structure
        factor."""
        return self.bounds[1]

    @property
    def k_min(self):
        """float: Minimum value of k at which to calculate the structure
        factor."""
        return self.bounds[0]

    @_Compute._computed_property
    def min_valid_k(self):
        """float: Minimum valid value of k for the computed system box, equal
        to :math:`2\\pi/(L/2)` where :math:`L` is the minimum side length."""
        return self.thisptr.getMinValidK()

    @property
    def max_k_points(self):
        r"""int: The maximum number of :math:`\vec{k}` points to use when constructing :math:`k`-space
        grid."""
        return self.thisptr.getMaxKPoints()

    @_Compute._computed_property
    def S_k(self):
        """(:math:`N_{bins}`,) :class:`numpy.ndarray`: Static
        structure factor :math:`S(k)` values."""
        return freud.util.make_managed_numpy_array(
            &self.thisptr.getStructureFactor(),
            freud.util.arr_type_t.FLOAT)

    @_Compute._computed_property
    def k_points(self):
        r""":class:`numpy.ndarray`: The :math:`\vec{k}` points used in the calculation."""
        cdef vector[vec3[float]] k_points = self.thisptr.getKPoints()
        return np.asarray([[k.x, k.y, k.z] for k in k_points])

    def plot(self, ax=None):
        """Plot static structure factor.

        Args:
            ax (:class:`matplotlib.axes.Axes`, optional): Axis to plot on. If
                :code:`None`, make a new figure and axis.
                (Default value = :code:`None`)

        Returns:
            (:class:`matplotlib.axes.Axes`): Axis with the plot.
        """
        import freud.plot
        return freud.plot.line_plot(self.bin_edges[:self.nbins],
                                self.S_k,
                                title="Static Structure Factor",
                                xlabel=r"$k$",
                                ylabel=r"$S(k)$",
                                ax=ax)

    def __repr__(self):
        return ("freud.diffraction.{cls}(bins={bins}, "
                "k_max={k_max}, k_min={k_min}, "
                "max_k_points={max_k_points})").format(
                    cls=type(self).__name__,
                    bins=self.nbins,
                    k_max=self.k_max,
                    k_min=self.k_min,
                    max_k_points=self.max_k_points)

    def _repr_png_(self):
        try:
            import freud.plot
            return freud.plot._ax_to_bytes(self.plot())
        except (AttributeError, ImportError):
            return None

=======
>>>>>>> 9e1aa011

cdef class DiffractionPattern(_Compute):
    r"""Computes a 2D diffraction pattern.

    The diffraction image represents the scattering of incident radiation,
    and is useful for identifying translational and/or rotational symmetry
    present in the system. This class computes the static `structure factor
    <https://en.wikipedia.org/wiki/Structure_factor>`__ :math:`S(\vec{k})` for
    a plane of wavevectors :math:`\vec{k}` orthogonal to a view axis. The
    view orientation :math:`(1, 0, 0, 0)` defaults to looking down the
    :math:`z` axis (at the :math:`xy` plane). The points in the system are
    converted to fractional coordinates, then binned into a grid whose
    resolution is given by ``grid_size``. A higher ``grid_size`` will lead to
    a higher resolution. The points are convolved with a Gaussian of width
    :math:`\sigma`, given by ``peak_width``. This convolution is performed
    as a multiplication in Fourier space. The computed diffraction pattern
    can be accessed as a square array of shape ``(output_size, output_size)``.

    The :math:`\vec{k}=0` peak is always located at index
    ``(output_size // 2, output_size // 2)`` and is normalized to have a value
    of :math:`S(\vec{k}=0) = 1` (not :math:`N`, a common convention). The
    remaining :math:`\vec{k}` vectors are computed such that each peak in the
    diffraction pattern satisfies the relationship :math:`\vec{k} \cdot
    \vec{R} = 2 \pi N` for some integer :math:`N` and lattice vector of
    the system :math:`\vec{R}`. See the `reciprocal lattice Wikipedia page
    <https://en.wikipedia.org/wiki/Reciprocal_lattice>`__ for more information.

    This method is based on the implementations in the open-source
    `GIXStapose application <https://github.com/cmelab/GIXStapose>`_ and its
    predecessor, diffractometer :cite:`Jankowski2017`.

    Args:
        grid_size (unsigned int):
            Resolution of the diffraction grid (Default value = 512).
        output_size (unsigned int):
            Resolution of the output diffraction image, uses ``grid_size`` if
            not provided or ``None`` (Default value = :code:`None`).
    """
    cdef int _grid_size
    cdef int _output_size
    cdef double[:] _k_values_orig
    cdef double[:, :, :] _k_vectors_orig
    cdef double[:] _k_values
    cdef double[:, :, :] _k_vectors
    cdef double[:, :] _diffraction
    cdef unsigned int _frame_counter
    cdef double _box_matrix_scale_factor
    cdef double[:] _view_orientation
    cdef double _k_scale_factor
    cdef cbool _k_values_cached
    cdef cbool _k_vectors_cached

    def __init__(self, grid_size=512, output_size=None):
        self._grid_size = int(grid_size)
        self._output_size = int(grid_size) if output_size is None \
            else int(output_size)

        # Cache these because they are system-independent.
        self._k_values_orig = np.empty(self.output_size)
        self._k_vectors_orig = np.empty((
            self.output_size, self.output_size, 3))

        # Store these computed arrays which are exposed as properties.
        self._k_values = np.empty_like(self._k_values_orig)
        self._k_vectors = np.empty_like(self._k_vectors_orig)
        self._diffraction = np.zeros((self.output_size, self.output_size))
        self._frame_counter = 0

    def _calc_proj(self, view_orientation, box):
        """Calculate the inverse shear matrix from finding the projected box
        vectors whose area of parallogram is the largest.

        Args:
            view_orientation ((:math:`4`) :class:`numpy.ndarray`):
                View orientation as a quaternion.
            box (:class:`~.box.Box`):
                Simulation box.

        Returns:
            (2, 2) :class:`numpy.ndarray`:
                Inverse shear matrix.
        """
        # Rotate the box matrix by the view orientation.
        box_matrix = rowan.rotate(view_orientation, box.to_matrix())

        # Compute normals for each box face.
        # The area of the face is the length of the vector.
        box_face_normals = np.cross(
            np.roll(box_matrix, 1, axis=-1),
            np.roll(box_matrix, -1, axis=-1),
            axis=0)

        # Compute view axis projections.
        projections = np.abs(box_face_normals.T @ np.array([0., 0., 1.]))

        # Determine the largest projection area along the view axis and use
        # that face for the projection into 2D.
        best_projection_axis = np.argmax(projections)
        secondary_axes = np.array([
            best_projection_axis + 1, best_projection_axis + 2]) % 3

        # Figure out appropriate shear matrix
        shear = box_matrix[np.ix_([0, 1], secondary_axes)]

        # Return the inverse shear matrix
        inv_shear = np.linalg.inv(shear)
        return inv_shear

    def _transform(self, img, box, inv_shear, zoom):
        """Zoom, shear, and scale diffraction intensities.

        Args:
            img ((``grid_size, grid_size``) :class:`numpy.ndarray`):
                Array of diffraction intensities.
            box (:class:`~.box.Box`):
                Simulation box.
            inv_shear ((2, 2) :class:`numpy.ndarray`):
                Inverse shear matrix.
            zoom (float):
                Scaling factor for incident wavevectors.

        Returns:
            (``output_size, output_size``) :class:`numpy.ndarray`:
                Transformed array of diffraction intensities.
        """  # noqa: E501

        # The adjustments to roll and roll_shift ensure that the peak
        # corresponding to k=0 is located at exactly
        # (output_size//2, output_size//2), regardless of whether the grid_size
        # and output_size are odd or even. This keeps the peak aligned at the
        # center of a single pixel, which should always have the maximum value.

        roll = img.shape[0] / 2
        if img.shape[0] % 2 == 1:
            roll -= 0.5

        roll_shift = self.output_size / zoom / 2
        if self.output_size % 2 == 1:
            roll_shift -= 0.5 / zoom

        box_matrix = box.to_matrix()
        ss = np.max(box_matrix) * inv_shear

        shift_matrix = np.array(
            [[1, 0, -roll],
             [0, 1, -roll],
             [0, 0, 1]])

        # Translation for [roll_shift, roll_shift]
        # Then shift using ss
        shear_matrix = np.array(
            [[ss[1, 0], ss[0, 0], roll_shift],
             [ss[1, 1], ss[0, 1], roll_shift],
             [0, 0, 1]])

        zoom_matrix = np.diag((zoom, zoom, 1))

        # This matrix uses homogeneous coordinates. It is a 3x3 matrix that
        # transforms 2D points and adds an offset.
        inverse_transform = np.linalg.inv(
            zoom_matrix @ shear_matrix @ shift_matrix)

        img = scipy.ndimage.affine_transform(
            input=img,
            matrix=inverse_transform,
            output_shape=(self.output_size, self.output_size),
            order=1,
            mode="constant")
        return img

    def compute(self, system, view_orientation=None, zoom=4, peak_width=1, reset=True):
        r"""Computes diffraction pattern.

        Args:
            system:
                Any object that is a valid argument to
                :class:`freud.locality.NeighborQuery.from_system`.
            view_orientation ((:math:`4`) :class:`numpy.ndarray`, optional):
                View orientation. Uses :math:`(1, 0, 0, 0)` if not provided
                or :code:`None` (Default value = :code:`None`).
            zoom (float, optional):
                Scaling factor for incident wavevectors (Default value = 4).
            peak_width (float, optional):
                Width of Gaussian convolved with points, in system length units
                (Default value = 1).
            reset (bool, optional):
                Whether to erase the previously computed values before adding
                the new computations; if False, will accumulate data (Default
                value = True).
        """
        if reset:
            self._diffraction = np.zeros((self.output_size, self.output_size))
            self._frame_counter = 0

        system = freud.locality.NeighborQuery.from_system(system)

        if view_orientation is None:
            view_orientation = np.array([1., 0., 0., 0.])
        view_orientation = freud.util._convert_array(
            view_orientation, (4,), np.double)

        # Compute the box projection matrix
        inv_shear = self._calc_proj(view_orientation, system.box)

        # Rotate points by the view quaternion and shear by the box projection
        xy = rowan.rotate(view_orientation, system.points)[:, 0:2]
        xy = xy @ inv_shear.T

        # Map positions to [0, 1] and compute a histogram "image"
        # Use grid_size+1 bin edges so that there are grid_size bins
        xy += 0.5
        xy %= 1
        im, _, _ = np.histogram2d(
            xy[:, 0], xy[:, 1], bins=np.linspace(0, 1, self.grid_size+1))

        # Compute FFT and convolve with Gaussian
        cdef double complex[:, :] diffraction_fft
        diffraction_fft = np.fft.fft2(im)
        diffraction_fft = scipy.ndimage.fourier.fourier_gaussian(
            diffraction_fft, peak_width / zoom)
        diffraction_fft = np.fft.fftshift(diffraction_fft)

        # Compute the squared modulus of the FFT, which is S(k)
        cdef double[:, :] diffraction_frame
        diffraction_frame = np.real(
            diffraction_fft * np.conjugate(diffraction_fft))

        # Transform the image (scale, shear, zoom) and normalize S(k) by N^2
        N = len(system.points)
        diffraction_frame = self._transform(
            diffraction_frame, system.box, inv_shear, zoom) / (N*N)

        # Add to the diffraction pattern and increment the frame counter
        self._diffraction += np.asarray(diffraction_frame)
        self._frame_counter += 1

        # Compute a cached array of k-vectors that can be rotated and scaled
        if not self._called_compute:
            # Create a 1D axis of k-vector magnitudes
            self._k_values_orig = np.fft.fftshift(np.fft.fftfreq(
                n=self.output_size))

            # Create a 3D meshgrid of k-vectors with shape
            # (output_size, output_size, 3)
            self._k_vectors_orig = np.asarray(np.meshgrid(
                self._k_values_orig, self._k_values_orig, [0])).T[0]

        # Cache the view orientation and box matrix scale factor for
        # lazy evaluation of k-values and k-vectors
        self._box_matrix_scale_factor = np.max(system.box.to_matrix())
        self._view_orientation = view_orientation
        self._k_scale_factor = 2 * np.pi * self.output_size / (self._box_matrix_scale_factor * zoom)
        self._k_values_cached = False
        self._k_vectors_cached = False

        return self

    @property
    def grid_size(self):
        """int: Resolution of the diffraction grid."""
        return self._grid_size

    @property
    def output_size(self):
        """int: Resolution of the output diffraction image."""
        return self._output_size

    @_Compute._computed_property
    def diffraction(self):
        """
        (``output_size``, ``output_size``) :class:`numpy.ndarray`:
            Diffraction pattern.
        """
        return np.asarray(self._diffraction) / self._frame_counter

    @_Compute._computed_property
    def k_values(self):
        """(``output_size``, ) :class:`numpy.ndarray`: k-values."""
        if not self._k_values_cached:
            self._k_values = np.asarray(self._k_values_orig) * self._k_scale_factor
            self._k_values_cached = True
        return np.asarray(self._k_values)

    @_Compute._computed_property
    def k_vectors(self):
        """
        (``output_size``, ``output_size``, 3) :class:`numpy.ndarray`:
            k-vectors.
        """
        if not self._k_vectors_cached:
            self._k_vectors = rowan.rotate(
                self._view_orientation,
                self._k_vectors_orig) * self._k_scale_factor
            self._k_vectors_cached = True
        return np.asarray(self._k_vectors)

    def __repr__(self):
        return ("freud.diffraction.{cls}(grid_size={grid_size}, "
                "output_size={output_size})").format(
                    cls=type(self).__name__,
                    grid_size=self.grid_size,
                    output_size=self.output_size)

    def to_image(self, cmap='afmhot', vmin=4e-6, vmax=0.7):
        """Generates image of diffraction pattern.

        Args:
            cmap (str, optional):
                Colormap name to use (Default value = :code:`'afmhot'`).
            vmin (float, optional):
                Minimum of the color scale (Default value = 4e-6).
            vmax (float, optional):
                Maximum of the color scale (Default value = 0.7).

        Returns:
            ((output_size, output_size, 4) :class:`numpy.ndarray`):
                RGBA array of pixels.
        """
        import matplotlib.cm
        import matplotlib.colors
        norm = matplotlib.colors.LogNorm(vmin=vmin, vmax=vmax)
        cmap = matplotlib.cm.get_cmap(cmap)
        image = cmap(norm(np.clip(self.diffraction, vmin, vmax)))
        return (image * 255).astype(np.uint8)

    def plot(self, ax=None, cmap='afmhot', vmin=4e-6, vmax=0.7):
        """Plot Diffraction Pattern.

        Args:
            ax (:class:`matplotlib.axes.Axes`, optional): Axis to plot on. If
                :code:`None`, make a new figure and axis.
                (Default value = :code:`None`)
            cmap (str, optional):
                Colormap name to use (Default value = :code:`'afmhot'`).
            vmin (float, optional):
                Minimum of the color scale (Default value = 4e-6).
            vmax (float, optional):
                Maximum of the color scale (Default value = 0.7).

        Returns:
            (:class:`matplotlib.axes.Axes`): Axis with the plot.
        """
        import freud.plot
        return freud.plot.diffraction_plot(
            self.diffraction, self.k_values, ax, cmap, vmin, vmax)

    def _repr_png_(self):
        try:
            import freud.plot
            return freud.plot._ax_to_bytes(self.plot())
        except (AttributeError, ImportError):
            return None

def reciprocal_isotropic(box, k_max, k_min=0, max_k_points=10000):
    """Sample a grid of k-points isotropically.

    This method is based on the MIT licensed `Dynasor library
    <https://gitlab.com/materials-modeling/dynasor/>`__.

    This implementation approaches Dynasor implementation for number of
    max_k_points around 50000, but is also faster.

    Args:
        box (:class:`freud.box.Box`):
            Simulation box used to compute the reciprocal lattice vectors.
        k_max (float):
            Maximum :math:`k` value to include in the calculation.
        k_min (float, optional):
            Minimum :math:`k` value included in the calculation. Note that
            there are practical restrictions on the validity of the
            calculation in the long-wavelength regime, see :py:attr:`min_valid_k`
            (Default value = 0).
        max_k_points (unsigned int, optional):
            The maximum number of k-points to use when constructing k-space
            grid. The code will prune the number of grid points to optimize the
            bin widths and performance. (Default value = 10000).
    """
    cdef freud.box.Box b = freud.util._convert_box(box)
    cdef vector[vec3[float]] k_points = freud._diffraction.reciprocal_isotropic(dereference(b.thisptr), k_max, k_min, max_k_points)
    return np.asarray([[k.x, k.y, k.z] for k in k_points])<|MERGE_RESOLUTION|>--- conflicted
+++ resolved
@@ -35,11 +35,7 @@
 logger = logging.getLogger(__name__)
 
 cdef class StaticStructureFactorDebye(_Compute):
-<<<<<<< HEAD
-    r"""Computes a 1D static structure factor.
-=======
     r"""Computes a 1D static structure factor using Debye scattering equation.
->>>>>>> 9e1aa011
 
     This computes the static `structure factor
     <https://en.wikipedia.org/wiki/Structure_factor>`__ :math:`S(k)`, assuming
@@ -111,20 +107,12 @@
                 documentation for information about the normalization of partial
                 structure factors. If :code:`None`, the full scattering is
                 computed. (Default value = :code:`None`).
-<<<<<<< HEAD
             N_total (int, optional):
-=======
-            N_total (int):
->>>>>>> 9e1aa011
                 Total number of points in the system. This is required if
                 ``query_points`` are provided. See class documentation for
                 information about the normalization of partial structure
                 factors.
-<<<<<<< HEAD
             reset (bool, optional):
-=======
-            reset (bool):
->>>>>>> 9e1aa011
                 Whether to erase the previously computed values before adding
                 the new computation; if False, will accumulate data (Default
                 value: True).
@@ -144,12 +132,6 @@
             const float[:, ::1] l_query_points
             unsigned int num_query_points
 
-<<<<<<< HEAD
-        # This is identical to _preprocess_arguments except with no
-        # neighbors/qargs. The C++ class builds the largest allowed ball query
-        # (r_max = L/2).
-=======
->>>>>>> 9e1aa011
         nq = freud.locality.NeighborQuery.from_system(system)
 
         if query_points is None:
@@ -221,11 +203,7 @@
             &self.thisptr.getStructureFactor(),
             freud.util.arr_type_t.FLOAT)
 
-<<<<<<< HEAD
     def plot(self, ax=None):
-=======
-    def plot(self, ax=None, **kwargs):
->>>>>>> 9e1aa011
         """Plot static structure factor.
 
         Args:
@@ -237,11 +215,7 @@
             (:class:`matplotlib.axes.Axes`): Axis with the plot.
         """
         import freud.plot
-<<<<<<< HEAD
         return freud.plot.line_plot(self.bin_edges[:self.nbins],
-=======
-        return freud.plot.line_plot(self.bin_edges[:len(self.bin_edges)-1],
->>>>>>> 9e1aa011
                                     self.S_k,
                                     title="Static Structure Factor",
                                     xlabel=r"$k$",
@@ -263,7 +237,6 @@
         except (AttributeError, ImportError):
             return None
 
-<<<<<<< HEAD
 
 cdef class StaticStructureFactorDirect(_Compute):
     r"""Computes a 1D static structure factor.
@@ -480,8 +453,6 @@
         except (AttributeError, ImportError):
             return None
 
-=======
->>>>>>> 9e1aa011
 
 cdef class DiffractionPattern(_Compute):
     r"""Computes a 2D diffraction pattern.
