# Copyright (c) 2010-2020 The Regents of the University of Michigan
# This file is from the freud project, released under the BSD 3-Clause License.

r"""
The :class:`freud.diffraction` module provides functions for computing the
diffraction pattern of particles in systems with long range order.

.. rubric:: Stability

:mod:`freud.diffraction` is **unstable**. When upgrading from version 2.x to
2.y (y > x), existing freud scripts may need to be updated. The API will be
finalized in a future release.
"""

from libcpp cimport bool as cbool
from libcpp.vector cimport vector

from freud.util cimport _Compute, vec3

import logging

import numpy as np
import rowan
import scipy.ndimage

import freud.locality

cimport numpy as np

cimport freud._diffraction
cimport freud.locality
cimport freud.util

logger = logging.getLogger(__name__)


cdef class _StaticStructureFactor(_Compute):

    cdef freud._diffraction.StaticStructureFactor * ssfptr

    def __dealloc__(self):
        if type(self) is _StaticStructureFactor:
            del self.ssfptr

    @_Compute._computed_property
    def S_k(self):
        """(:math:`N_{bins}`,) :class:`numpy.ndarray`: Static
        structure factor :math:`S(k)` values."""
        return freud.util.make_managed_numpy_array(
            &self.ssfptr.getStructureFactor(),
            freud.util.arr_type_t.FLOAT)

    @property
    def k_max(self):
        """float: Maximum value of k at which to calculate the structure
        factor."""
        return self.bounds[1]

    @property
    def k_min(self):
        """float: Minimum value of k at which to calculate the structure
        factor."""
        return self.bounds[0]

    @_Compute._computed_property
    def min_valid_k(self):
        return self.ssfptr.getMinValidK()

    def _repr_png_(self):
        try:
            import freud.plot
            return freud.plot._ax_to_bytes(self.plot())
        except (AttributeError, ImportError):
            return None

cdef class IntermediateScattering(_StaticStructureFactorDirect):
    r"""

    """

    cdef freud._diffraction.IntermediateScattering * thisptr

    def __cinit__(self, box, unsigned int bins, float k_max, float k_min=0, unsigned int num_sampled_k_points=0):

        if type(self) == IntermediateScattering:
            self.thisptr = self.isfptr = \
                new freud._diffraction.IntermediateScattering(
                    bins, k_max, k_min, num_sampled_k_points
                )
        # In the first version we assume that the box is fixed
        self._box = freud.util._convert_box(box)

    def __dealloc__(self):
        if type(self) is IntermediateScattering:
            del self.isfptr

    def compute(self, positions, query_points=None, N_total=None, reset=True):

        # argument check
        positions = freud.util._convert_array(
            positions, shape=(None, None, 3)
        )
        num_frames = positions.shape[0]

        if (query_points is None) != (N_total is None):
            raise ValueError(
                "If query_points are provided, N_total must also be provided "
                "in order to correctly compute the normalization of the "
                "partial structure factor."
            )

        if query_points is not None:
            l_query_points = freud.util._convert_array(query_points)
            num_query_frames = l_query_points.shape[0]
            num_query_points = l_query_points.shape[1]
            l_query_points_ptr = <vec3[float]*> &l_query_points[0, 0, 0]

        cdef:
            const float[:, ::1] l_points = nq.points
            unsigned int num_points = l_points.shape[0]
            const vec3[float]* l_query_points_ptr = NULL
            const float[:, ::1] l_query_points
            unsigned int num_query_points

        if reset:
            self.thisptr.reset()

        # Make sure we aren't modifying the provided array
        if self._box is not None and images is not None:
            unwrapped_positions = positions.copy()
            for i in range(positions.shape[0]):
                unwrapped_positions[i, :, :] = self._box.unwrap(
                    unwrapped_positions[i, :, :], images[i, :, :])
            positions = unwrapped_positions

        # extract r0 = r(t=0) from positions
        r0 = positions[0]

        # IntermediateScattering has two part:
        # self-part F_s(k, t) and distinct part F_d(k, t)
        # for the self-part we do not need neighborlist because only need to substrct point position element-wisely; the distinct-part we NEED a neighborlist for rt and r0.

        for t in range(num_frames):

            # Convert points to float32 to avoid errors when float64 is passed
            temp_nq = freud.locality.NeighborQuery.from_system(system)
            cdef freud.locality.NeighborQuery nq = \
                freud.locality.NeighborQuery.from_system(
                    (temp_nq.box, freud.util._convert_array(temp_nq.points)))

            self.thisptr.accumulate(
                nq.get_ptr(),
                l_query_points_ptr, num_query_points, N_total
            )

<<<<<<< HEAD
    def _reset(self):
        self.thisptr.reset()

    @_Compute._computed_property
    def self_function(self):
        return freud.util.make_managed_numpy_array(
            &self.isfptr.getSelfFunction(),
            freud.util.arr_type_t.FLOAT)

=======



    def _reset(self):
        self.thisptr.reset()

>>>>>>> 565a0be5


cdef class StaticStructureFactorDebye(_StaticStructureFactor):
    r"""Computes a 1D static structure factor using the
    Debye scattering equation.

    This computes the static `structure factor
    <https://en.wikipedia.org/wiki/Structure_factor>`__ :math:`S(k)` at given
    :math:`k` values by averaging over all :math:`\vec{k}` vectors of the same
    magnitude. Note that freud employs the physics convention in which
    :math:`k` is used, as opposed to the crystallographic one where :math:`q`
    is used. The relation is :math:`k=2 \pi q`. The static structure factor
    calculation is implemented using the Debye scattering equation:

    .. math::

        S(k) = \frac{1}{N} \sum_{i=0}^{N} \sum_{j=0}^{N} \text{sinc}(k r_{ij})

    where :math:`N` is the number of particles, :math:`\text{sinc}` function is
    defined as :math:`\sin x / x` (no factor of :math:`\pi` as in some
    conventions). For more information see `this Wikipedia article
    <https://en.wikipedia.org/wiki/Structure_factor>`__. For a full derivation
    see :cite:`Farrow2009`. Note that the definition requires :math:`S(0) = N`.

    .. note::

        For 2D systems freud uses the Bessel function :math:`J_0` instead of the
        :math:`\text{sinc}` function in the equation above. See
        :cite:`Wieder2012` for more information. For users wishing to calculate
        the structure factor of quasi 2D systems (i.e. a 2D simulation is used
        to model a real system such as particles on a 2D interface or similar)
        the 3D formula should be used. In these cases users should use a 3D box
        with its longest dimension being in the z-direction and particle
        positions of the form :math:`(x, y, 0)`.

    This implementation uses an evenly spaced number of :math:`k` points between
    `k_min`` and ``k_max``. If ``k_min`` is set to 0 (the default behavior), the
    computed structure factor will show :math:`S(0) = N`.

    The Debye implementation provides a much faster algorithm, but gives worse
    results than :py:attr:`freud.diffraction.StaticStructureFactorDirect`
    at low :math:`k` values.

    .. note::
        This code assumes all particles have a form factor :math:`f` of 1.

    Partial structure factors can be computed by providing a set of
    ``query_points`` and the total number of points in the system ``N_total`` to
    the :py:meth:`compute` method. The normalization criterion is based on the
    Faber-Ziman formalism. For particle types :math:`\alpha` and :math:`\beta`,
    we compute the total scattering function as a sum of the partial scattering
    functions as:

    .. math::

        S(k) - 1 = \sum_{\alpha}\sum_{\beta} \frac{N_{\alpha}
        N_{\beta}}{N_{total}^2} \left(S_{\alpha \beta}(k) - 1\right)

    Args:
        num_k_values (unsigned int):
            Number of values to use in :math:`k` space.
        k_max (float):
            Maximum :math:`k` value to include in the calculation.
        k_min (float, optional):
            Minimum :math:`k` value included in the calculation. Note that there
            are practical restrictions on the validity of the calculation in the
            long wavelength regime, see :py:attr:`min_valid_k` (Default value =
            0).
    """
    cdef freud._diffraction.StaticStructureFactorDebye * thisptr

    def __cinit__(self, unsigned int num_k_values, float k_max, float k_min=0):
        if type(self) == StaticStructureFactorDebye:
            self.thisptr = self.ssfptr = new \
                freud._diffraction.StaticStructureFactorDebye(num_k_values,
                                                              k_max,
                                                              k_min)

    def __dealloc__(self):
        if type(self) == StaticStructureFactorDebye:
            del self.thisptr

    @property
    def num_k_values(self):
        """int: The number of k values used."""
        return len(self.k_values)

    @property
    def k_values(self):
        """:class:`numpy.ndarray`: The :math:`k` values for the calculation."""
        return np.array(self.ssfptr.getBinCenters(), copy=True)

    @property
    def bounds(self):
        """tuple: A tuple indicating the smallest and largest :math:`k` values
        used."""
        k_values = self.k_values
        return (k_values[0], k_values[len(k_values)-1])

    def compute(self, system, query_points=None, N_total=None, reset=True):
        r"""Computes static structure factor.

        Example for a single component system::

            >>> box, points = freud.data.make_random_system(10, 100, seed=0)
            >>> sf = freud.diffraction.StaticStructureFactorDebye(
            ...     num_k_values=100, k_max=10, k_min=0
            ... )
            >>> sf.compute((box, points))
            freud.diffraction.StaticStructureFactorDebye(...)

        Example for partial mixed structure factor for a multiple component
        system with types A and B::

            >>> N_particles = 100
            >>> box, points = freud.data.make_random_system(
            ...     10, N_particles, seed=0
            ... )
            >>> A_points = points[:N_particles//2]
            >>> B_points = points[N_particles//2:]
            >>> sf = freud.diffraction.StaticStructureFactorDebye(
            ...     num_k_values=100, k_max=10, k_min=0
            ... )
            >>> sf.compute(
            ...     system=(box, A_points),
            ...     query_points=B_points,
            ...     N_total=N_particles
            ... )
            freud.diffraction.StaticStructureFactorDebye(...)

        Args:
            system:
                Any object that is a valid argument to
                :class:`freud.locality.NeighborQuery.from_system`.
                Note that box is allowed to change when accumulating
                average static structure factor.
            query_points ((:math:`N_{query\_points}`, 3) :class:`numpy.ndarray`, optional):
                Query points used to calculate the partial structure factor.
                Uses the system's points if :code:`None`. See class
                documentation for information about the normalization of partial
                structure factors. If :code:`None`, the full scattering is
                computed. (Default value = :code:`None`).
            N_total (int, optional):
                Total number of points in the system. This is required if
                ``query_points`` are provided. See class documentation for
                information about the normalization of partial structure
                factors.
            reset (bool, optional):
                Whether to erase the previously computed values before adding
                the new computation; if False, will accumulate data (Default
                value: True).
        """  # noqa E501
        if (query_points is None) != (N_total is None):
            raise ValueError(
                "If query_points are provided, N_total must also be provided "
                "in order to correctly compute the normalization of the "
                "partial structure factor."
            )

        if reset:
            self._reset()

        cdef:
            freud.locality.NeighborQuery nq
            const float[:, ::1] l_query_points
            unsigned int num_query_points

        nq = freud.locality.NeighborQuery.from_system(system)

        if query_points is None:
            query_points = nq.points
        else:
            query_points = freud.util._convert_array(
                query_points, shape=(None, 3))
        l_query_points = query_points
        num_query_points = l_query_points.shape[0]

        if N_total is None:
            N_total = num_query_points

        self.thisptr.accumulate(
            nq.get_ptr(),
            <vec3[float]*> &l_query_points[0, 0],
            num_query_points, N_total)
        return self

    def _reset(self):
        self.thisptr.reset()

    @_Compute._computed_property
    def min_valid_k(self):
        """float: Minimum valid value of k for the computed system box, equal
        to :math:`2\\pi/(L/2)=4\\pi/L` where :math:`L` is the minimum side length.
        For more information see :cite:`Liu2016`."""
        return self.thisptr.getMinValidK()

    def __repr__(self):
        return ("freud.diffraction.{cls}(num_k_values={num_k_values}, "
                "k_max={k_max}, k_min={k_min})").format(
                    cls=type(self).__name__,
                    num_k_values=self.num_k_values,
                    k_max=self.k_max,
                    k_min=self.k_min)

    def plot(self, ax=None, **kwargs):
        r"""Plot static structure factor.

        .. note::
            This function plots :math:`S(k)` for values above
            :py:attr:`min_valid_k`.

        Args:
            ax (:class:`matplotlib.axes.Axes`, optional): Axis to plot on. If
                :code:`None`, make a new figure and axis.
                (Default value = :code:`None`)

        Returns:
            (:class:`matplotlib.axes.Axes`): Axis with the plot.
        """
        import freud.plot
        return freud.plot.line_plot(self.k_values[self.k_values>self.min_valid_k],
                                    self.S_k[self.k_values>self.min_valid_k],
                                    title="Static Structure Factor",
                                    xlabel=r"$k$",
                                    ylabel=r"$S(k)$",
                                    ax=ax)


cdef class StaticStructureFactorDirect(_StaticStructureFactor):
    r"""Computes a 1D static structure factor by operating on a
    :math:`k` space grid.

    This computes the static `structure factor
    <https://en.wikipedia.org/wiki/Structure_factor>`__ :math:`S(k)` at given
    :math:`k` values by averaging over all :math:`\vec{k}` vectors directions of
    the same magnitude. Note that freud employs the physics convention in which
    :math:`k` is used, as opposed to the crystallographic one where :math:`q` is
    used. The relation is :math:`k=2 \pi q`. This is implemented using the
    following formula:

    .. math::

        S(\vec{k}) = \frac{1}{N}  \sum_{i=0}^{N} \sum_{j=0}^N e^{i\vec{k} \cdot
        \vec{r}_{ij}}

    where :math:`N` is the number of particles. Note that the definition
    requires :math:`S(0) = N`.

    This implementation provides a much slower algorithm, but gives better
    results than the :py:attr:`freud.diffraction.StaticStructureFactorDebye`
    method at low k values.

    The :math:`\vec{k}` vectors are sampled isotropically from a grid defined by
    the box's reciprocal lattice vectors. This sampling of reciprocal space is
    based on the MIT licensed `Dynasor library
    <https://gitlab.com/materials-modeling/dynasor/>`__, modified to use
    parallelized C++ and to support larger ranges of :math:`k` values.
    For more information see :cite:`Fransson2021`.

    .. note::
        Currently 2D boxes are not supported for this method. Use Debye instead.

    .. note::
        This code assumes all particles have a form factor :math:`f` of 1.

    Partial structure factors can be computed by providing ``query_points`` and
    total number of points in the system ``N_total`` to the :py:meth:`compute`
    method. The normalization criterion is based on the Faber-Ziman formalism.
    For particle types :math:`\alpha` and :math:`\beta`, we compute the total
    scattering function as a sum of the partial scattering functions as:

    .. math::

        S(k) - 1 = \sum_{\alpha}\sum_{\beta} \frac{N_{\alpha}
        N_{\beta}}{N_{total}^2} \left(S_{\alpha \beta}(k) - 1\right)

    Args:
        bins (unsigned int):
            Number of bins in :math:`k` space.
        k_max (float):
            Maximum :math:`k` value to include in the calculation.
        k_min (float, optional):
            Minimum :math:`k` value included in the calculation. Note that
            there are practical restrictions on the validity of the
            calculation in the long wavelength regime, see :py:attr:`min_valid_k`
            (Default value = 0).
        num_sampled_k_points (unsigned int, optional):
            The desired number of :math:`\vec{k}` vectors to sample from the
            reciprocal lattice grid. If set to 0, all :math:`\vec{k}` vectors
            are used. If greater than 0, the :math:`\vec{k}` vectors are sampled
            from the full grid with uniform radial density, resulting in a
            sample of ``num_sampled_k_points`` vectors on average (Default
            value = 0).
    """

    cdef freud._diffraction.StaticStructureFactorDirect * thisptr

    def __cinit__(self, unsigned int bins, float k_max, float k_min=0,
                  unsigned int num_sampled_k_points=0):
        if type(self) == StaticStructureFactorDirect:
            self.thisptr = self.ssfptr = \
                new freud._diffraction.StaticStructureFactorDirect(
                    bins, k_max, k_min, num_sampled_k_points)

    def __dealloc__(self):
        if type(self) == StaticStructureFactorDirect:
            del self.thisptr

    @property
    def nbins(self):
        """float: Number of bins in the histogram."""
        return len(self.bin_centers)

    @property
    def bin_edges(self):
        """:class:`numpy.ndarray`: The edges of each bin of :math:`k`."""
        return np.array(self.ssfptr.getBinEdges(), copy=True)

    @property
    def bin_centers(self):
        """:class:`numpy.ndarray`: The centers of each bin of :math:`k`."""
        return np.array(self.ssfptr.getBinCenters(), copy=True)

    @property
    def bounds(self):
        """tuple: A tuple indicating upper and lower bounds of the
        histogram."""
        bin_edges = self.bin_edges
        return (bin_edges[0], bin_edges[len(bin_edges)-1])

    def compute(self, system, query_points=None, N_total=None, reset=True):
        r"""Computes static structure factor.

        Example for a single component system::

            >>> box, points = freud.data.make_random_system(10, 100, seed=0)
            >>> sf = freud.diffraction.StaticStructureFactorDirect(
            ...     bins=100, k_max=10, k_min=0
            ... )
            >>> sf.compute((box, points))
            freud.diffraction.StaticStructureFactorDirect(...)

        Example for partial mixed structure factor for multiple component
        system with types A and B::

            >>> N_particles = 100
            >>> box, points = freud.data.make_random_system(
            ...     10, N_particles, seed=0
            ... )
            >>> A_points = points[:N_particles//2]
            >>> B_points = points[N_particles//2:]
            >>> sf = freud.diffraction.StaticStructureFactorDirect(
            ...     bins=100, k_max=10, k_min=0
            ... )
            >>> sf.compute(
            ...     (box, A_points),
            ...     query_points=B_points,
            ...     N_total=N_particles
            ... )
            freud.diffraction.StaticStructureFactorDirect(...)

        Args:
            system:
                Any object that is a valid argument to
                :class:`freud.locality.NeighborQuery.from_system`. Note that box is
                allowed to change when accumulating average static structure factor.
                For non-orthorhombic boxes the points are wrapped into a orthorhombic
                box.
            query_points ((:math:`N_{query\_points}`, 3) :class:`numpy.ndarray`, optional):
                Query points used to calculate the partial structure factor.
                Uses the system's points if :code:`None`. See class
                documentation for information about the normalization of partial
                structure factors. If :code:`None`, the full scattering is
                computed. (Default value = :code:`None`).
            N_total (int, optional):
                Total number of points in the system. This is required if
                ``query_points`` are provided. See class documentation for
                information about the normalization of partial structure
                factors.
            reset (bool, optional):
                Whether to erase the previously computed values before adding
                the new computation; if False, will accumulate data (Default
                value = True).
        """  # noqa E501
        if (query_points is None) != (N_total is None):
            raise ValueError(
                "If query_points are provided, N_total must also be provided "
                "in order to correctly compute the normalization of the "
                "partial structure factor."
            )
        # Convert points to float32 to avoid errors when float64 is passed
        temp_nq = freud.locality.NeighborQuery.from_system(system)
        cdef freud.locality.NeighborQuery nq = \
            freud.locality.NeighborQuery.from_system(
                (temp_nq.box, freud.util._convert_array(temp_nq.points)))

        if reset:
            self._reset()

        cdef:
            const float[:, ::1] l_points = nq.points
            unsigned int num_points = l_points.shape[0]
            const vec3[float]* l_query_points_ptr = NULL
            const float[:, ::1] l_query_points
            unsigned int num_query_points

        if query_points is not None:
            l_query_points = freud.util._convert_array(query_points)
            num_query_points = l_query_points.shape[0]
            l_query_points_ptr = <vec3[float]*> &l_query_points[0, 0]

        if N_total is None:
            N_total = num_points

        self.thisptr.accumulate(
            nq.get_ptr(),
            l_query_points_ptr, num_query_points, N_total
        )
        return self

    def _reset(self):
        self.thisptr.reset()

    @_Compute._computed_property
    def min_valid_k(self):
        """float: Minimum valid value of k for the computed system box, equal
        to :math:`2\\pi/L` where :math:`L` is the minimum side length.
        For more information see :cite:`Liu2016`."""
        return self.thisptr.getMinValidK()

    @property
    def num_sampled_k_points(self):
        r"""int: The target number of :math:`\vec{k}` points to use when
        constructing :math:`k` space grid."""
        return self.thisptr.getNumSampledKPoints()

    @_Compute._computed_property
    def k_points(self):
        r""":class:`numpy.ndarray`: The :math:`\vec{k}` points used in the
        calculation."""
        cdef vector[vec3[float]] k_points = self.thisptr.getKPoints()
        return np.asarray([[k.x, k.y, k.z] for k in k_points])

    def __repr__(self):
        return ("freud.diffraction.{cls}(bins={bins}, "
                "k_max={k_max}, k_min={k_min}, "
                "num_sampled_k_points={num_sampled_k_points})").format(
                    cls=type(self).__name__,
                    bins=self.nbins,
                    k_max=self.k_max,
                    k_min=self.k_min,
                    num_sampled_k_points=self.num_sampled_k_points)

    def plot(self, ax=None, **kwargs):
        r"""Plot static structure factor.

        .. note::
            This function plots :math:`S(k)` for values above
            :py:attr:`min_valid_k`.

        Args:
            ax (:class:`matplotlib.axes.Axes`, optional): Axis to plot on. If
                :code:`None`, make a new figure and axis.
                (Default value = :code:`None`)

        Returns:
            (:class:`matplotlib.axes.Axes`): Axis with the plot.
        """
        import freud.plot
        return freud.plot.line_plot(self.bin_centers[self.bin_centers>self.min_valid_k],
                                    self.S_k[self.bin_centers>self.min_valid_k],
                                    title="Static Structure Factor",
                                    xlabel=r"$k$",
                                    ylabel=r"$S(k)$",
                                    ax=ax)


cdef class DiffractionPattern(_Compute):
    r"""Computes a 2D diffraction pattern.

    The diffraction image represents the scattering of incident radiation,
    and is useful for identifying translational and/or rotational symmetry
    present in the system. This class computes the static `structure factor
    <https://en.wikipedia.org/wiki/Structure_factor>`__ :math:`S(\vec{k})` for
    a plane of wavevectors :math:`\vec{k}` orthogonal to a view axis. The
    view orientation :math:`(1, 0, 0, 0)` defaults to looking down the
    :math:`z` axis (at the :math:`xy` plane). The points in the system are
    converted to fractional coordinates, then binned into a grid whose
    resolution is given by ``grid_size``. A higher ``grid_size`` will lead to
    a higher resolution. The points are convolved with a Gaussian of width
    :math:`\sigma`, given by ``peak_width``. This convolution is performed
    as a multiplication in Fourier space. The computed diffraction pattern
    can be accessed as a square array of shape ``(output_size, output_size)``.

    The :math:`\vec{k}=0` peak is always located at index
    ``(output_size // 2, output_size // 2)`` and is normalized to have a value
    of :math:`S(\vec{k}=0) = N`, per common convention. The
    remaining :math:`\vec{k}` vectors are computed such that each peak in the
    diffraction pattern satisfies the relationship :math:`\vec{k} \cdot
    \vec{R} = 2 \pi N` for some integer :math:`N` and lattice vector of
    the system :math:`\vec{R}`. See the `reciprocal lattice Wikipedia page
    <https://en.wikipedia.org/wiki/Reciprocal_lattice>`__ for more information.

    This method is based on the implementations in the open-source
    `GIXStapose application <https://github.com/cmelab/GIXStapose>`_ and its
    predecessor, diffractometer :cite:`Jankowski2017`.

    Note:
        freud only supports diffraction patterns for cubic boxes.

    Args:
        grid_size (unsigned int):
            Resolution of the diffraction grid (Default value = 512).
        output_size (unsigned int):
            Resolution of the output diffraction image, uses ``grid_size`` if
            not provided or ``None`` (Default value = :code:`None`).
    """
    cdef int _grid_size
    cdef int _output_size
    cdef int _N_points
    cdef double[:] _k_values_orig
    cdef double[:, :, :] _k_vectors_orig
    cdef double[:] _k_values
    cdef double[:, :, :] _k_vectors
    cdef double[:, :] _diffraction
    cdef unsigned int _frame_counter
    cdef double _box_matrix_scale_factor
    cdef double[:] _view_orientation
    cdef double _k_scale_factor
    cdef cbool _k_values_cached
    cdef cbool _k_vectors_cached

    def __init__(self, grid_size=512, output_size=None):
        self._grid_size = int(grid_size)
        self._output_size = int(grid_size) if output_size is None \
            else int(output_size)

        # Cache these because they are system-independent.
        self._k_values_orig = np.empty(self.output_size)
        self._k_vectors_orig = np.empty((
            self.output_size, self.output_size, 3))

        # Store these computed arrays which are exposed as properties.
        self._k_values = np.empty_like(self._k_values_orig)
        self._k_vectors = np.empty_like(self._k_vectors_orig)
        self._diffraction = np.zeros((self.output_size, self.output_size))
        self._frame_counter = 0

    def _calc_proj(self, view_orientation, box):
        """Calculate the inverse shear matrix from finding the projected box
        vectors whose area of parallogram is the largest.

        Args:
            view_orientation ((:math:`4`) :class:`numpy.ndarray`):
                View orientation as a quaternion.
            box (:class:`~.box.Box`):
                Simulation box.

        Returns:
            (2, 2) :class:`numpy.ndarray`:
                Inverse shear matrix.
        """
        # Rotate the box matrix by the view orientation.
        box_matrix = rowan.rotate(view_orientation, box.to_matrix())

        # Compute normals for each box face.
        # The area of the face is the length of the vector.
        box_face_normals = np.cross(
            np.roll(box_matrix, 1, axis=-1),
            np.roll(box_matrix, -1, axis=-1),
            axis=0)

        # Compute view axis projections.
        projections = np.abs(box_face_normals.T @ np.array([0., 0., 1.]))

        # Determine the largest projection area along the view axis and use
        # that face for the projection into 2D.
        best_projection_axis = np.argmax(projections)
        secondary_axes = np.array([
            best_projection_axis + 1, best_projection_axis + 2]) % 3

        # Figure out appropriate shear matrix
        shear = box_matrix[np.ix_([0, 1], secondary_axes)]

        # Return the inverse shear matrix
        inv_shear = np.linalg.inv(shear)
        return inv_shear

    def _transform(self, img, box, inv_shear, zoom):
        """Zoom, shear, and scale diffraction intensities.

        Args:
            img ((``grid_size, grid_size``) :class:`numpy.ndarray`):
                Array of diffraction intensities.
            box (:class:`~.box.Box`):
                Simulation box.
            inv_shear ((2, 2) :class:`numpy.ndarray`):
                Inverse shear matrix.
            zoom (float):
                Scaling factor for incident wavevectors.

        Returns:
            (``output_size, output_size``) :class:`numpy.ndarray`:
                Transformed array of diffraction intensities.
        """  # noqa: E501

        # The adjustments to roll and roll_shift ensure that the peak
        # corresponding to k=0 is located at exactly
        # (output_size//2, output_size//2), regardless of whether the grid_size
        # and output_size are odd or even. This keeps the peak aligned at the
        # center of a single pixel, which should always have the maximum value.

        roll = img.shape[0] / 2
        if img.shape[0] % 2 == 1:
            roll -= 0.5

        roll_shift = self.output_size / zoom / 2
        if self.output_size % 2 == 1:
            roll_shift -= 0.5 / zoom

        box_matrix = box.to_matrix()
        ss = np.max(box_matrix) * inv_shear

        shift_matrix = np.array(
            [[1, 0, -roll],
             [0, 1, -roll],
             [0, 0, 1]])

        # Translation for [roll_shift, roll_shift]
        # Then shift using ss
        shear_matrix = np.array(
            [[ss[1, 0], ss[0, 0], roll_shift],
             [ss[1, 1], ss[0, 1], roll_shift],
             [0, 0, 1]])

        zoom_matrix = np.diag((zoom, zoom, 1))

        # This matrix uses homogeneous coordinates. It is a 3x3 matrix that
        # transforms 2D points and adds an offset.
        inverse_transform = np.linalg.inv(
            zoom_matrix @ shear_matrix @ shift_matrix)

        img = scipy.ndimage.affine_transform(
            input=img,
            matrix=inverse_transform,
            output_shape=(self.output_size, self.output_size),
            order=1,
            mode="constant")
        return img

    def compute(self, system, view_orientation=None, zoom=4, peak_width=1, reset=True):
        r"""Computes diffraction pattern.

        Args:
            system:
                Any object that is a valid argument to
                :class:`freud.locality.NeighborQuery.from_system`.
            view_orientation ((:math:`4`) :class:`numpy.ndarray`, optional):
                View orientation. Uses :math:`(1, 0, 0, 0)` if not provided
                or :code:`None` (Default value = :code:`None`).
            zoom (float, optional):
                Scaling factor for incident wavevectors (Default value = 4).
            peak_width (float, optional):
                Width of Gaussian convolved with points, in system length units
                (Default value = 1).
            reset (bool, optional):
                Whether to erase the previously computed values before adding
                the new computations; if False, will accumulate data (Default
                value = True).
        """
        if reset:
            self._diffraction = np.zeros((self.output_size, self.output_size))
            self._frame_counter = 0

        system = freud.locality.NeighborQuery.from_system(system)

        if not system.box.cubic:
            raise ValueError("freud.diffraction.DiffractionPattern only "
                             "supports cubic boxes")

        if view_orientation is None:
            view_orientation = np.array([1., 0., 0., 0.])
        view_orientation = freud.util._convert_array(
            view_orientation, (4,), np.double)

        # Compute the box projection matrix
        inv_shear = self._calc_proj(view_orientation, system.box)

        # Rotate points by the view quaternion and shear by the box projection
        xy = rowan.rotate(view_orientation, system.points)[:, 0:2]
        xy = xy @ inv_shear.T

        # Map positions to [0, 1] and compute a histogram "image"
        # Use grid_size+1 bin edges so that there are grid_size bins
        xy += 0.5
        xy %= 1
        im, _, _ = np.histogram2d(
            xy[:, 0], xy[:, 1], bins=np.linspace(0, 1, self.grid_size+1))

        # Compute FFT and convolve with Gaussian
        cdef double complex[:, :] diffraction_fft
        diffraction_fft = np.fft.fft2(im)
        diffraction_fft = scipy.ndimage.fourier_gaussian(
            diffraction_fft, peak_width / zoom)
        diffraction_fft = np.fft.fftshift(diffraction_fft)

        # Compute the squared modulus of the FFT, which is S(k)
        cdef double[:, :] diffraction_frame
        diffraction_frame = np.real(
            diffraction_fft * np.conjugate(diffraction_fft))

        # Transform the image (scale, shear, zoom) and normalize S(k) by the
        # number of points
        self._N_points = len(system.points)
        diffraction_frame = self._transform(
            diffraction_frame, system.box, inv_shear, zoom) / self._N_points

        # Add to the diffraction pattern and increment the frame counter
        self._diffraction += np.asarray(diffraction_frame)
        self._frame_counter += 1

        # Compute a cached array of k-vectors that can be rotated and scaled
        if not self._called_compute:
            # Create a 1D axis of k-vector magnitudes
            self._k_values_orig = np.fft.fftshift(np.fft.fftfreq(
                n=self.output_size))

            # Create a 3D meshgrid of k-vectors with shape
            # (output_size, output_size, 3)
            self._k_vectors_orig = np.asarray(np.meshgrid(
                self._k_values_orig, self._k_values_orig, [0])).T[0]

        # Cache the view orientation and box matrix scale factor for
        # lazy evaluation of k-values and k-vectors
        self._box_matrix_scale_factor = np.max(system.box.to_matrix())
        self._view_orientation = view_orientation
        self._k_scale_factor = 2 * np.pi * self.output_size / \
            (self._box_matrix_scale_factor * zoom)
        self._k_values_cached = False
        self._k_vectors_cached = False

        return self

    @property
    def grid_size(self):
        """int: Resolution of the diffraction grid."""
        return self._grid_size

    @property
    def output_size(self):
        """int: Resolution of the output diffraction image."""
        return self._output_size

    @_Compute._computed_property
    def diffraction(self):
        """
        (``output_size``, ``output_size``) :class:`numpy.ndarray`:
            Diffraction pattern.
        """
        return np.asarray(self._diffraction) / self._frame_counter

    @_Compute._computed_property
    def N_points(self):
        """int: Number of points used in the last computation."""
        return self._N_points

    @_Compute._computed_property
    def k_values(self):
        """(``output_size``,) :class:`numpy.ndarray`: k-values."""
        if not self._k_values_cached:
            self._k_values = np.asarray(self._k_values_orig) * self._k_scale_factor
            self._k_values_cached = True
        return np.asarray(self._k_values)

    @_Compute._computed_property
    def k_vectors(self):
        """(``output_size``, ``output_size``, 3) :class:`numpy.ndarray`: \
        k-vectors."""
        if not self._k_vectors_cached:
            self._k_vectors = rowan.rotate(
                self._view_orientation,
                self._k_vectors_orig) * self._k_scale_factor
            self._k_vectors_cached = True
        return np.asarray(self._k_vectors)

    def __repr__(self):
        return ("freud.diffraction.{cls}(grid_size={grid_size}, "
                "output_size={output_size})").format(
                    cls=type(self).__name__,
                    grid_size=self.grid_size,
                    output_size=self.output_size)

    def to_image(self, cmap='afmhot', vmin=None, vmax=None):
        """Generates image of diffraction pattern.

        Args:
            cmap (str, optional):
                Colormap name to use (Default value = :code:`'afmhot'`).
            vmin (float):
                Minimum of the color scale. Uses :code:`4e-6 * N_points` if
                not provided or :code:`None` (Default value = :code:`None`).
            vmax (float):
                Maximum of the color scale. Uses :code:`0.7 * N_points` if
                not provided or :code:`None` (Default value = :code:`None`).

        Returns:
            ((output_size, output_size, 4) :class:`numpy.ndarray`):
                RGBA array of pixels.
        """
        import matplotlib.cm
        import matplotlib.colors

        if vmin is None:
            vmin = 4e-6 * self.N_points

        if vmax is None:
            vmax = 0.7 * self.N_points

        norm = matplotlib.colors.LogNorm(vmin=vmin, vmax=vmax)
        cmap = matplotlib.cm.get_cmap(cmap)
        image = cmap(norm(np.clip(self.diffraction, vmin, vmax)))
        return (image * 255).astype(np.uint8)

    def plot(self, ax=None, cmap='afmhot', vmin=None, vmax=None):
        """Plot Diffraction Pattern.

        Args:
            ax (:class:`matplotlib.axes.Axes`, optional): Axis to plot on. If
                :code:`None`, make a new figure and axis.
                (Default value = :code:`None`)
            cmap (str, optional):
                Colormap name to use (Default value = :code:`'afmhot'`).
            vmin (float):
                Minimum of the color scale. Uses :code:`4e-6 * N_points` if
                not provided or :code:`None` (Default value = :code:`None`).
            vmax (float):
                Maximum of the color scale. Uses :code:`0.7 * N_points` if
                not provided or :code:`None` (Default value = :code:`None`).

        Returns:
            (:class:`matplotlib.axes.Axes`): Axis with the plot.
        """
        if vmin is None:
            vmin = 4e-6 * self.N_points

        if vmax is None:
            vmax = 0.7 * self.N_points

        import freud.plot
        return freud.plot.diffraction_plot(
            self.diffraction, self.k_values, self.N_points,
            ax, cmap, vmin, vmax)

    def _repr_png_(self):
        try:
            import freud.plot
            return freud.plot._ax_to_bytes(self.plot())
        except (AttributeError, ImportError):
            return None<|MERGE_RESOLUTION|>--- conflicted
+++ resolved
@@ -153,7 +153,6 @@
                 l_query_points_ptr, num_query_points, N_total
             )
 
-<<<<<<< HEAD
     def _reset(self):
         self.thisptr.reset()
 
@@ -163,14 +162,6 @@
             &self.isfptr.getSelfFunction(),
             freud.util.arr_type_t.FLOAT)
 
-=======
-
-
-
-    def _reset(self):
-        self.thisptr.reset()
-
->>>>>>> 565a0be5
 
 
 cdef class StaticStructureFactorDebye(_StaticStructureFactor):
