--- conflicted
+++ resolved
@@ -230,14 +230,9 @@
             (:class:`matplotlib.axes.Axes`): Axis with the plot.
         """
         import freud.plot
-<<<<<<< HEAD
-        return freud.plot.line_plot(self.bin_edges[:self.nbins],
-                                    self.S_k,
-=======
         return freud.plot.line_plot(self.bin_centers[self.bin_centers>self.min_valid_k],
                                     self.S_k[self.bin_centers>self.min_valid_k],
->>>>>>> 0c680d45
-                                    title="Static Structure Factor",
+
                                     xlabel=r"$k$",
                                     ylabel=r"$S(k)$",
                                     ax=ax)
@@ -449,12 +444,12 @@
             (:class:`matplotlib.axes.Axes`): Axis with the plot.
         """
         import freud.plot
-        return freud.plot.line_plot(self.bin_edges[:self.nbins],
-                                self.S_k,
-                                title="Static Structure Factor",
-                                xlabel=r"$k$",
-                                ylabel=r"$S(k)$",
-                                ax=ax)
+        return freud.plot.line_plot(self.bin_centers[self.bin_centers>self.min_valid_k],
+                                    self.S_k[self.bin_centers>self.min_valid_k],
+                                    title="Static Structure Factor",
+                                    xlabel=r"$k$",
+                                    ylabel=r"$S(k)$",
+                                    ax=ax)
 
     def __repr__(self):
         return ("freud.diffraction.{cls}(bins={bins}, "
