version: 2

references:
  container_ubuntu: &test_container_config_ubuntu
    docker:
      - image: vramasub/freud_py35_ubuntu:20180723
    working_directory: ~/ci/freud

  container_arch: &test_container_config_arch
    docker:
      - image: vramasub/freud_py36_arch:20180124
    working_directory: ~/ci/freud

  load_code: &load_code
    checkout

  get_requirements: &get_requirements
    run:
      name: Install dependencies
      command: |
        git submodule update --init
        pip${PYVER} install --user -r requirements.txt
        pip${PYVER} install --user flake8

  check_source: &check_source
    run:
      name: flake8
      command: |
        python${PYVER} -m flake8 --show-source .

  build: &build
    run:
      name: Build
      command: |
        echo "PYVER=${PYVER}"
        python${PYVER} setup.py build_ext --inplace

  test: &test
    run:
      name: Run unit tests
      command: |
          python${PYVER} -m unittest discover tests/ -v

  store: &store
    store_artifacts:
      path: test-reports
      destination: test-reports

  build_and_test: &build_and_test
    steps:
      - *load_code
      - *get_requirements
<<<<<<< HEAD
      - *build
=======
      - *check_source
      - *configure
      - *compile
>>>>>>> 296b307a
      - *test
      - *store

jobs:
  test-py27:
    <<: *test_container_config_ubuntu
    environment:
      PYVER: "2.7"
    <<: *build_and_test

  test-py35:
    <<: *test_container_config_ubuntu
    environment:
      PYVER: "3.5"
    <<: *build_and_test

  test-py36:
    <<: *test_container_config_arch
    environment:
      PYVER: "3.6"
    <<: *build_and_test

workflows:
  version: 2
  all:
    jobs:
      - test-py27
      - test-py35
      - test-py36<|MERGE_RESOLUTION|>--- conflicted
+++ resolved
@@ -50,13 +50,8 @@
     steps:
       - *load_code
       - *get_requirements
-<<<<<<< HEAD
+      - *check_source
       - *build
-=======
-      - *check_source
-      - *configure
-      - *compile
->>>>>>> 296b307a
       - *test
       - *store
 
